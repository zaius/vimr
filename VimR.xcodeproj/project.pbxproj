// !$*UTF8*$!
{
	archiveVersion = 1;
	classes = {
	};
	objectVersion = 46;
	objects = {

/* Begin PBXBuildFile section */
		1929B0266EE438A2814A03F9 /* VRCppUtilsTest.mm in Sources */ = {isa = PBXBuildFile; fileRef = 1929BDB655059880E6611FC8 /* VRCppUtilsTest.mm */; };
		1929B04B6B8CFFC28986CD5A /* VRFileItem.m in Sources */ = {isa = PBXBuildFile; fileRef = 1929B29BF71B8286DBBD6E34 /* VRFileItem.m */; };
		1929B06DA7EA030C15EA09FB /* VRGeneralPrefPane.m in Sources */ = {isa = PBXBuildFile; fileRef = 1929BFDF13D59CE5B6D54B2D /* VRGeneralPrefPane.m */; };
		1929B0A90AA80DE78D7C17EA /* VRFileBrowserPrefPane.m in Sources */ = {isa = PBXBuildFile; fileRef = 1929B2112B88740A0FB9D881 /* VRFileBrowserPrefPane.m */; };
		1929B0C57247AA8AE8853028 /* VRGoToLineOfFileCommand.m in Sources */ = {isa = PBXBuildFile; fileRef = 1929BEDCA8B9F9A1D542B708 /* VRGoToLineOfFileCommand.m */; };
		1929B13948CA88D0F98967D7 /* VRCrTextView.m in Sources */ = {isa = PBXBuildFile; fileRef = 1929B25FFC2F38EF6DBAE181 /* VRCrTextView.m */; };
		1929B13CEDA6638B8F29DE69 /* VRFileBrowserView.m in Sources */ = {isa = PBXBuildFile; fileRef = 1929BFA3CFF24540C8D6937A /* VRFileBrowserView.m */; };
		1929B146BD30BF4DD3720188 /* VRWorkspaceViewFactory.m in Sources */ = {isa = PBXBuildFile; fileRef = 1929B055E5123E0B02728FE2 /* VRWorkspaceViewFactory.m */; };
		1929B159A8EDC43B78E512AD /* VRTextMateCppUtils.mm in Sources */ = {isa = PBXBuildFile; fileRef = 1929B7D8D7809B241537B6F7 /* VRTextMateCppUtils.mm */; };
		1929B15E4DE9D40CD001D126 /* VRScoredPath.mm in Sources */ = {isa = PBXBuildFile; fileRef = 1929B54A396D27D81AEB116E /* VRScoredPath.mm */; };
		1929B17F47B82FBA846A4936 /* VRFileBrowserOutlineView.m in Sources */ = {isa = PBXBuildFile; fileRef = 1929BC6450833D2DD65D870F /* VRFileBrowserOutlineView.m */; };
		1929B1858DA515DAC0109F42 /* VRLogFormatter.m in Sources */ = {isa = PBXBuildFile; fileRef = 1929BC59B996498760F6EDE5 /* VRLogFormatter.m */; };
		1929B19571A09E107B6A806F /* NSStringCategoryTest.m in Sources */ = {isa = PBXBuildFile; fileRef = 1929BD04907C009FBFD8BA3D /* NSStringCategoryTest.m */; };
		1929B1C7E68E1C86C0181882 /* VRFileItemManager.m in Sources */ = {isa = PBXBuildFile; fileRef = 1929B37A2B86D52B945AD0D8 /* VRFileItemManager.m */; };
		1929B1D2E7F9326E3A3749C5 /* VRFileItemOperation.mm in Sources */ = {isa = PBXBuildFile; fileRef = 1929BD08826A501D4F3AE082 /* VRFileItemOperation.mm */; };
		1929B1EAA9A1E1827AD89D73 /* VRNoPluginPreviewView.m in Sources */ = {isa = PBXBuildFile; fileRef = 1929B9FEF57174D43BE0D166 /* VRNoPluginPreviewView.m */; };
		1929B228CFDA47A0D86E8651 /* VRFileItemManager.m in Sources */ = {isa = PBXBuildFile; fileRef = 1929B37A2B86D52B945AD0D8 /* VRFileItemManager.m */; };
		1929B22F52F120AB48CCEBE1 /* VRFileItem.m in Sources */ = {isa = PBXBuildFile; fileRef = 1929B29BF71B8286DBBD6E34 /* VRFileItem.m */; };
		1929B26481DE3AC81F4A913A /* NSImage Additions.mm in Sources */ = {isa = PBXBuildFile; fileRef = 1929BBCCD96AE49A5C7F6481 /* NSImage Additions.mm */; };
		1929B28BC315460CC2895A2E /* VRCrTextView.m in Sources */ = {isa = PBXBuildFile; fileRef = 1929B25FFC2F38EF6DBAE181 /* VRCrTextView.m */; };
		1929B2EEFE49637BD0FD0855 /* VRInactiveTableView.m in Sources */ = {isa = PBXBuildFile; fileRef = 1929B9EA600D86AEAC3EBEEB /* VRInactiveTableView.m */; };
		1929B3017554189DF3D5AB3E /* VRWorkspaceController.m in Sources */ = {isa = PBXBuildFile; fileRef = 1929B2448853E9BA30EEADF6 /* VRWorkspaceController.m */; };
		1929B33598E6CAD67115494B /* VRApplication.m in Sources */ = {isa = PBXBuildFile; fileRef = 1929BA88B4146E7157FB9A99 /* VRApplication.m */; };
		1929B37C3D245E6C4EAC370B /* VROpenFilesInFrontmostWindowCommand.m in Sources */ = {isa = PBXBuildFile; fileRef = 1929B5FC0CACD06A926BB858 /* VROpenFilesInFrontmostWindowCommand.m */; };
		1929B3D7B0F9C520ED12773B /* VRPrefWindow.m in Sources */ = {isa = PBXBuildFile; fileRef = 1929B8CE80E30F2D8C08ECF4 /* VRPrefWindow.m */; };
		1929B3E1D0C146BDCB5DAF52 /* vimr in Resources */ = {isa = PBXBuildFile; fileRef = 1929BB2AA2A4D755ECB98735 /* vimr */; };
		1929B3F63E1E808B31FF11A0 /* VRFilterItemsOperation.mm in Sources */ = {isa = PBXBuildFile; fileRef = 1929B9B5817A70437785EDD7 /* VRFilterItemsOperation.mm */; };
		1929B44A377085462454D47A /* VRCppUtils.mm in Sources */ = {isa = PBXBuildFile; fileRef = 1929B6422375B345DAA4E35A /* VRCppUtils.mm */; };
		1929B45FB56172D6481C412A /* VROpenFilesInNewWindowCommand.m in Sources */ = {isa = PBXBuildFile; fileRef = 1929B68C34C504CB9E6CF69B /* VROpenFilesInNewWindowCommand.m */; };
		1929B4744107BEEF43CB9F30 /* VRMainWindow.m in Sources */ = {isa = PBXBuildFile; fileRef = 1929BD725D623E7889F1EC73 /* VRMainWindow.m */; };
		1929B489548A5818E1BA83F3 /* VRGeneralPrefPane.m in Sources */ = {isa = PBXBuildFile; fileRef = 1929BFDF13D59CE5B6D54B2D /* VRGeneralPrefPane.m */; };
		1929B4D9D3066CC1541A7813 /* NSTableView+VR.m in Sources */ = {isa = PBXBuildFile; fileRef = 1929B99AA675C89B0536FBD7 /* NSTableView+VR.m */; };
		1929B55E015D40CDDCE5A13F /* VRWorkspaceView.m in Sources */ = {isa = PBXBuildFile; fileRef = 1929B6E1C938B98AFC2F83C7 /* VRWorkspaceView.m */; };
		1929B5622423723C0CB7E6F1 /* VRInvalidateCacheOperation.m in Sources */ = {isa = PBXBuildFile; fileRef = 1929BB95A037F13EE18647E7 /* VRInvalidateCacheOperation.m */; };
		1929B581DE1040A8E30A9368 /* VRFileBrowserPrefPane.m in Sources */ = {isa = PBXBuildFile; fileRef = 1929B2112B88740A0FB9D881 /* VRFileBrowserPrefPane.m */; };
		1929B59A3BE09BFD802A3062 /* VRPluginManager.m in Sources */ = {isa = PBXBuildFile; fileRef = 1929BAEC891444D375F472C8 /* VRPluginManager.m */; };
		1929B60C2859375146EAA088 /* VRGoToLineOfFileCommand.m in Sources */ = {isa = PBXBuildFile; fileRef = 1929BEDCA8B9F9A1D542B708 /* VRGoToLineOfFileCommand.m */; };
		1929B620973945EF0B21A31F /* VRPreviewWindowController.m in Sources */ = {isa = PBXBuildFile; fileRef = 1929BE537F7C79DCA4C73617 /* VRPreviewWindowController.m */; };
		1929B64C898151CFA9CE4196 /* NSImage Additions.mm in Sources */ = {isa = PBXBuildFile; fileRef = 1929BBCCD96AE49A5C7F6481 /* NSImage Additions.mm */; };
		1929B64D6959587E9FAA14F2 /* VRUtils.m in Sources */ = {isa = PBXBuildFile; fileRef = 1929B52697BB86B981D353FB /* VRUtils.m */; };
		1929B657537A6C4792CEC2F4 /* VRPrefPane.m in Sources */ = {isa = PBXBuildFile; fileRef = 1929BD68F47B6D2629084EE7 /* VRPrefPane.m */; };
		1929B65D8458FE1E5D4E0594 /* VRBaseTestCase.m in Sources */ = {isa = PBXBuildFile; fileRef = 1929B9CC266B14FF9F1AABF9 /* VRBaseTestCase.m */; };
		1929B66C7CF1C6C27FE4BE8F /* VRMainWindowController.m in Sources */ = {isa = PBXBuildFile; fileRef = 1929B6F7FC83ACA973E19D2A /* VRMainWindowController.m */; };
		1929B66EC272E6AC1EBF917E /* VRFileBrowserOutlineView.m in Sources */ = {isa = PBXBuildFile; fileRef = 1929BC6450833D2DD65D870F /* VRFileBrowserOutlineView.m */; };
		1929B683C26F3C2903644800 /* NSString+VR.m in Sources */ = {isa = PBXBuildFile; fileRef = 1929B6C75D0E46577EF45AFB /* NSString+VR.m */; };
		1929B6A3598236BB434C4A4F /* VRFileBrowserViewTest.m in Sources */ = {isa = PBXBuildFile; fileRef = 1929B1173319EA175A82BDBC /* VRFileBrowserViewTest.m */; };
		1929B6F1747A9919FEE1593B /* vimr in Resources */ = {isa = PBXBuildFile; fileRef = 1929BB2AA2A4D755ECB98735 /* vimr */; };
		1929B7023045E86540E77077 /* NSTableView+VR.m in Sources */ = {isa = PBXBuildFile; fileRef = 1929B99AA675C89B0536FBD7 /* NSTableView+VR.m */; };
		1929B71208DDE247D64E498F /* VRCachedFileItemRecordTest.m in Sources */ = {isa = PBXBuildFile; fileRef = 1929BD35EC3ED6C841D80313 /* VRCachedFileItemRecordTest.m */; };
		1929B71ED8E8ADE8E5B9BBF6 /* VRFileBrowserView.m in Sources */ = {isa = PBXBuildFile; fileRef = 1929BFA3CFF24540C8D6937A /* VRFileBrowserView.m */; };
		1929B741624CB64B43CEAEED /* WebKit.framework in Frameworks */ = {isa = PBXBuildFile; fileRef = 1929BA377D1941667961B208 /* WebKit.framework */; };
		1929B768648F10220B395A0B /* VRWorkspaceFactory.m in Sources */ = {isa = PBXBuildFile; fileRef = 1929B96D76A8235C1F4B9B0D /* VRWorkspaceFactory.m */; };
		1929B78E947C50865826F723 /* VRTextMateUiUtils.m in Sources */ = {isa = PBXBuildFile; fileRef = 1929B3EDCF79ED4BE49E8372 /* VRTextMateUiUtils.m */; };
		1929B79CDFEAB775EEE6AF35 /* NSArrayCategoryTest.m in Sources */ = {isa = PBXBuildFile; fileRef = 1929B799A1EDB71ED6B60251 /* NSArrayCategoryTest.m */; };
		1929B7AF160B9B0F1CDE9D3F /* VRUserDefaults.m in Sources */ = {isa = PBXBuildFile; fileRef = 1929BB86F5635AD1AD2F0515 /* VRUserDefaults.m */; };
		1929B7DA83F5C26445220C88 /* VRCachedFileItemRecord.m in Sources */ = {isa = PBXBuildFile; fileRef = 1929BB99C20D82AC046AB33B /* VRCachedFileItemRecord.m */; };
		1929B7FC0F8541D4878D5994 /* OakImageAndTextCell.mm in Sources */ = {isa = PBXBuildFile; fileRef = 1929BC4171D0D0FFAA7BE4D8 /* OakImageAndTextCell.mm */; };
		1929B85F39A41C42C8860028 /* VROpenQuicklyWindow.m in Sources */ = {isa = PBXBuildFile; fileRef = 1929BC33A2168C3F0643B5DD /* VROpenQuicklyWindow.m */; };
		1929B8777AAA28151A01B474 /* NSURLCategoryTest.m in Sources */ = {isa = PBXBuildFile; fileRef = 1929B8B272093B5D54DB9AE2 /* NSURLCategoryTest.m */; };
		1929B89B42D69989BF0CBC3D /* VRFileBrowserViewFactory.m in Sources */ = {isa = PBXBuildFile; fileRef = 1929BED314E4BFFB9D3C5B38 /* VRFileBrowserViewFactory.m */; };
		1929B8B706AC7A4DEBEA23BA /* VRWorkspace.m in Sources */ = {isa = PBXBuildFile; fileRef = 1929B59CC278289ECAF44A97 /* VRWorkspace.m */; };
		1929B8C2691FB9CB4E3E9B81 /* VROpenFilesCommand.m in Sources */ = {isa = PBXBuildFile; fileRef = 1929B8E3CAAC7ACDE2543459 /* VROpenFilesCommand.m */; };
		1929B8D9F169426078FA957B /* VRWorkspaceFactory.m in Sources */ = {isa = PBXBuildFile; fileRef = 1929B96D76A8235C1F4B9B0D /* VRWorkspaceFactory.m */; };
		1929B9042F3B76FB542DC17F /* VRUtilsTest.m in Sources */ = {isa = PBXBuildFile; fileRef = 1929B2FEDB5C369E7319A250 /* VRUtilsTest.m */; };
		1929B926652B8FF68A130A4B /* VROpenFilesInNewWindowsCommand.m in Sources */ = {isa = PBXBuildFile; fileRef = 1929B298F91E66FB375B1B6D /* VROpenFilesInNewWindowsCommand.m */; };
		1929B93BBCD53898D16541CD /* VRManualBeanProvider.m in Sources */ = {isa = PBXBuildFile; fileRef = 1929BCAF60827409FA845CAC /* VRManualBeanProvider.m */; };
		1929B9588523C90BA38223FA /* VRWorkspaceView.m in Sources */ = {isa = PBXBuildFile; fileRef = 1929B6E1C938B98AFC2F83C7 /* VRWorkspaceView.m */; };
		1929B96602CF1132D3C20FC0 /* VRAlert.m in Sources */ = {isa = PBXBuildFile; fileRef = 1929B4A7B8CA1DF045231802 /* VRAlert.m */; };
		1929B96C9E0B606DF4632697 /* VRWorkspaceController.m in Sources */ = {isa = PBXBuildFile; fileRef = 1929B2448853E9BA30EEADF6 /* VRWorkspaceController.m */; };
		1929B994D24F53D5FD32F9D9 /* VRFileItemManagerTest.m in Sources */ = {isa = PBXBuildFile; fileRef = 1929B257E65E0DB8272EBEED /* VRFileItemManagerTest.m */; };
		1929B99E6ED2346227C88A2B /* VRAppDelegateTest.m in Sources */ = {isa = PBXBuildFile; fileRef = 1929B1DEF7AFADC800A86158 /* VRAppDelegateTest.m */; };
		1929B9A5D27234DBF2990E31 /* VRApplication.m in Sources */ = {isa = PBXBuildFile; fileRef = 1929BA88B4146E7157FB9A99 /* VRApplication.m */; };
		1929BA0717682C263764E1D8 /* VRTextMateUiUtils.m in Sources */ = {isa = PBXBuildFile; fileRef = 1929B3EDCF79ED4BE49E8372 /* VRTextMateUiUtils.m */; };
		1929BA103B925DB4222ABB09 /* NSMutableArray+VR.m in Sources */ = {isa = PBXBuildFile; fileRef = 1929B1EC8394FEA5F65DC9E2 /* NSMutableArray+VR.m */; };
		1929BA1E08F2DA3328BA7D3C /* NSStringCategoryTest.m in Sources */ = {isa = PBXBuildFile; fileRef = 1929B17BAA2C24DEBB9A272A /* NSStringCategoryTest.m */; };
		1929BA227E512755391D3A00 /* VRUtils.m in Sources */ = {isa = PBXBuildFile; fileRef = 1929B52697BB86B981D353FB /* VRUtils.m */; };
		1929BA323D66CF24342883A8 /* VRPrefPane.m in Sources */ = {isa = PBXBuildFile; fileRef = 1929BD68F47B6D2629084EE7 /* VRPrefPane.m */; };
		1929BA573D9D927EF4FDA4E0 /* VRMainWindowController.m in Sources */ = {isa = PBXBuildFile; fileRef = 1929B6F7FC83ACA973E19D2A /* VRMainWindowController.m */; };
		1929BA6D0E371458FD54041A /* NSMutableArray+VR.m in Sources */ = {isa = PBXBuildFile; fileRef = 1929B1EC8394FEA5F65DC9E2 /* NSMutableArray+VR.m */; };
		1929BA78FFC5374DDC752CD8 /* VRLogFormatter.m in Sources */ = {isa = PBXBuildFile; fileRef = 1929BC59B996498760F6EDE5 /* VRLogFormatter.m */; };
		1929BA837DC4F8C554E41201 /* VRPreviewWindowController.m in Sources */ = {isa = PBXBuildFile; fileRef = 1929BE537F7C79DCA4C73617 /* VRPreviewWindowController.m */; };
		1929BA9066266E68EBA907E6 /* NSURL+VR.m in Sources */ = {isa = PBXBuildFile; fileRef = 1929B2836A22CCFE1CAD67B0 /* NSURL+VR.m */; };
		1929BAFE398C4B624DAC7FD9 /* VRAlert.m in Sources */ = {isa = PBXBuildFile; fileRef = 1929B4A7B8CA1DF045231802 /* VRAlert.m */; };
		1929BB0D00886B924D432945 /* VRNoPluginPreviewView.m in Sources */ = {isa = PBXBuildFile; fileRef = 1929B9FEF57174D43BE0D166 /* VRNoPluginPreviewView.m */; };
		1929BB0D35AD6B72A5FB1376 /* VRCachedFileItemRecord.m in Sources */ = {isa = PBXBuildFile; fileRef = 1929BB99C20D82AC046AB33B /* VRCachedFileItemRecord.m */; };
		1929BB15C2394F266142D0A7 /* VimR.sdef in Resources */ = {isa = PBXBuildFile; fileRef = 1929BC804A62489D7B34A4FF /* VimR.sdef */; };
		1929BB2A1DC66E5018642008 /* NSString+VR.m in Sources */ = {isa = PBXBuildFile; fileRef = 1929B6C75D0E46577EF45AFB /* NSString+VR.m */; };
		1929BB2FD516E0C54A7F9F38 /* VRFilterItemsOperation.mm in Sources */ = {isa = PBXBuildFile; fileRef = 1929B9B5817A70437785EDD7 /* VRFilterItemsOperation.mm */; };
		1929BB368BEEB9BEDE7797D9 /* VRPrefWindow.m in Sources */ = {isa = PBXBuildFile; fileRef = 1929B8CE80E30F2D8C08ECF4 /* VRPrefWindow.m */; };
		1929BB384BC4284E0A3A9D44 /* VROpenFilesInNewWindowCommand.m in Sources */ = {isa = PBXBuildFile; fileRef = 1929B68C34C504CB9E6CF69B /* VROpenFilesInNewWindowCommand.m */; };
		1929BB4053A03944A91AB10E /* VRPropertyReader.m in Sources */ = {isa = PBXBuildFile; fileRef = 1929BC265F5457A424A5EF45 /* VRPropertyReader.m */; };
		1929BB4F2309E600CC048F28 /* VRPluginManagerTest.m in Sources */ = {isa = PBXBuildFile; fileRef = 1929B973A00883D4A37567AF /* VRPluginManagerTest.m */; };
		1929BB7A383614F9A2191E68 /* VRInvalidateCacheOperation.m in Sources */ = {isa = PBXBuildFile; fileRef = 1929BB95A037F13EE18647E7 /* VRInvalidateCacheOperation.m */; };
		1929BB9338D726C44D38C16A /* VROpenFilesCommand.m in Sources */ = {isa = PBXBuildFile; fileRef = 1929B8E3CAAC7ACDE2543459 /* VROpenFilesCommand.m */; };
		1929BBB9701BA2B52A2B940A /* VROpenQuicklyWindow.m in Sources */ = {isa = PBXBuildFile; fileRef = 1929BC33A2168C3F0643B5DD /* VROpenQuicklyWindow.m */; };
		1929BBFC6EFD8C4DD4861506 /* VRUserDefaults.m in Sources */ = {isa = PBXBuildFile; fileRef = 1929BB86F5635AD1AD2F0515 /* VRUserDefaults.m */; };
		1929BC611C605EA2EA42D6CA /* VRCppUtils.mm in Sources */ = {isa = PBXBuildFile; fileRef = 1929B6422375B345DAA4E35A /* VRCppUtils.mm */; };
		1929BC76694B089BD0E5F8C4 /* VimR.sdef in Resources */ = {isa = PBXBuildFile; fileRef = 1929BC804A62489D7B34A4FF /* VimR.sdef */; };
		1929BC8C50BE7FB5EEE3EC41 /* VRInactiveTableView.m in Sources */ = {isa = PBXBuildFile; fileRef = 1929B9EA600D86AEAC3EBEEB /* VRInactiveTableView.m */; };
		1929BCE8505AA0E523865442 /* VRPropertyReaderTest.m in Sources */ = {isa = PBXBuildFile; fileRef = 1929B1F1E1BCD8D0A3E144B9 /* VRPropertyReaderTest.m */; };
		1929BD07E68408BD5063CF15 /* VROpenQuicklyWindowController.m in Sources */ = {isa = PBXBuildFile; fileRef = 1929BF7223563E01F97C1DDB /* VROpenQuicklyWindowController.m */; };
		1929BD196B173976BF90271A /* VRFileItemOperation.mm in Sources */ = {isa = PBXBuildFile; fileRef = 1929BD08826A501D4F3AE082 /* VRFileItemOperation.mm */; };
		1929BD2D9DE41B00F757EE10 /* VROperation.m in Sources */ = {isa = PBXBuildFile; fileRef = 1929B7792FE9330CD5D50BB8 /* VROperation.m */; };
		1929BD434C100AD15EDA2FAF /* VRMainWindowControllerTest.m in Sources */ = {isa = PBXBuildFile; fileRef = 1929B8515E4EA94E1C7EB1F9 /* VRMainWindowControllerTest.m */; };
		1929BD56A2F37B95C9A2112B /* OakImageAndTextCell.mm in Sources */ = {isa = PBXBuildFile; fileRef = 1929BC4171D0D0FFAA7BE4D8 /* OakImageAndTextCell.mm */; };
		1929BD58A3D5B75CD348D907 /* VRMainWindow.m in Sources */ = {isa = PBXBuildFile; fileRef = 1929BD725D623E7889F1EC73 /* VRMainWindow.m */; };
		1929BD58ED16CFBDF23E41A5 /* VRWorkspaceControllerTest.m in Sources */ = {isa = PBXBuildFile; fileRef = 1929BC6C99CA6C4535EA9CAF /* VRWorkspaceControllerTest.m */; };
		1929BD7307126A5A849ABB4E /* VRUserDefaultsTest.m in Sources */ = {isa = PBXBuildFile; fileRef = 1929BEEB6FEA9272E4964826 /* VRUserDefaultsTest.m */; };
		1929BD81FDC557BBEE89AB15 /* NSURL+VR.m in Sources */ = {isa = PBXBuildFile; fileRef = 1929B2836A22CCFE1CAD67B0 /* NSURL+VR.m */; };
		1929BD902C77BDDD9281CEB1 /* VRMainWindowControllerFactory.m in Sources */ = {isa = PBXBuildFile; fileRef = 1929B19627AB3EEDD0C4A7E0 /* VRMainWindowControllerFactory.m */; };
		1929BD9F99F2674B5013982D /* VRWorkspace.m in Sources */ = {isa = PBXBuildFile; fileRef = 1929B59CC278289ECAF44A97 /* VRWorkspace.m */; };
		1929BDE700B7387B64B9BB40 /* VRPropertyReader.m in Sources */ = {isa = PBXBuildFile; fileRef = 1929BC265F5457A424A5EF45 /* VRPropertyReader.m */; };
		1929BDF505FDA350AFD3FD44 /* VROpenFilesInFrontmostWindowCommand.m in Sources */ = {isa = PBXBuildFile; fileRef = 1929B5FC0CACD06A926BB858 /* VROpenFilesInFrontmostWindowCommand.m */; };
		1929BE2CA3488AB3824DF598 /* VRManualBeanProvider.m in Sources */ = {isa = PBXBuildFile; fileRef = 1929BCAF60827409FA845CAC /* VRManualBeanProvider.m */; };
		1929BE5BFFF85F5691D3A164 /* VRWorkspaceViewFactory.m in Sources */ = {isa = PBXBuildFile; fileRef = 1929B055E5123E0B02728FE2 /* VRWorkspaceViewFactory.m */; };
		1929BE5C8F37851DA979138F /* WebKit.framework in Frameworks */ = {isa = PBXBuildFile; fileRef = 1929BA377D1941667961B208 /* WebKit.framework */; };
		1929BE65AB8337EC251DEA3C /* level-1 in Resources */ = {isa = PBXBuildFile; fileRef = 1929B22BF6433E8AEEFA2555 /* level-1 */; };
		1929BE969A5A5F671D355386 /* VRWorkspaceTest.m in Sources */ = {isa = PBXBuildFile; fileRef = 1929BEDAD04E9D7AC57EBE5B /* VRWorkspaceTest.m */; };
		1929BEC5CAB08F08FF5D02AE /* NSMutableArrayCategoryTest.m in Sources */ = {isa = PBXBuildFile; fileRef = 1929B8482E9BAD8DFA7FA84F /* NSMutableArrayCategoryTest.m */; };
		1929BECCEE99FFCBA5ACD04E /* NSArray+VR.m in Sources */ = {isa = PBXBuildFile; fileRef = 1929BA50673906A6CDA54575 /* NSArray+VR.m */; };
		1929BEE29EA16DF832244A1D /* NSArray+VR.m in Sources */ = {isa = PBXBuildFile; fileRef = 1929BA50673906A6CDA54575 /* NSArray+VR.m */; };
		1929BEE8646EF7CF04C07145 /* VROperation.m in Sources */ = {isa = PBXBuildFile; fileRef = 1929B7792FE9330CD5D50BB8 /* VROperation.m */; };
		1929BEFE9E22FDC8EBD5A63D /* VRDummyPlugins.m in Sources */ = {isa = PBXBuildFile; fileRef = 1929BCD04D05EB763F82FCFC /* VRDummyPlugins.m */; };
		1929BF1D3C2F7A3F89D6DD98 /* VROpenQuicklyWindowController.m in Sources */ = {isa = PBXBuildFile; fileRef = 1929BF7223563E01F97C1DDB /* VROpenQuicklyWindowController.m */; };
		1929BF2143AC4C40425C0AD8 /* VRFileBrowserViewFactory.m in Sources */ = {isa = PBXBuildFile; fileRef = 1929BED314E4BFFB9D3C5B38 /* VRFileBrowserViewFactory.m */; };
		1929BF36720565B5E5A0C630 /* VRScoredPath.mm in Sources */ = {isa = PBXBuildFile; fileRef = 1929B54A396D27D81AEB116E /* VRScoredPath.mm */; };
		1929BF887EE9D70A54E5D655 /* VROpenFilesInNewWindowsCommand.m in Sources */ = {isa = PBXBuildFile; fileRef = 1929B298F91E66FB375B1B6D /* VROpenFilesInNewWindowsCommand.m */; };
		1929BFD2A870FBF210148877 /* VRPluginManager.m in Sources */ = {isa = PBXBuildFile; fileRef = 1929BAEC891444D375F472C8 /* VRPluginManager.m */; };
		1929BFE651FC624FDBB6C8AB /* VRMainWindowControllerFactory.m in Sources */ = {isa = PBXBuildFile; fileRef = 1929B19627AB3EEDD0C4A7E0 /* VRMainWindowControllerFactory.m */; };
		1929BFEE218D1F29938F4E99 /* VRTextMateCppUtils.mm in Sources */ = {isa = PBXBuildFile; fileRef = 1929B7D8D7809B241537B6F7 /* VRTextMateCppUtils.mm */; };
		4B6F24DB197B000100AB1DD8 /* NoPluginPreviewContent.html in Resources */ = {isa = PBXBuildFile; fileRef = 1929BADD87FEE7512FA3D9AE /* NoPluginPreviewContent.html */; };
		4B6F2573197BAD4300AB1DD8 /* VimRPluginDefinition.framework in CopyFiles */ = {isa = PBXBuildFile; fileRef = 4B6F2572197BAD4300AB1DD8 /* VimRPluginDefinition.framework */; };
		4B6F2574197BAD5300AB1DD8 /* VimRPluginDefinition.framework in Frameworks */ = {isa = PBXBuildFile; fileRef = 4B6F2572197BAD4300AB1DD8 /* VimRPluginDefinition.framework */; };
		4B6F2575197BAD5B00AB1DD8 /* VimRPluginDefinition.framework in Frameworks */ = {isa = PBXBuildFile; fileRef = 4B6F2572197BAD4300AB1DD8 /* VimRPluginDefinition.framework */; };
		4B6F2586197BB59000AB1DD8 /* Markdown.vimr-plugin in CopyFiles */ = {isa = PBXBuildFile; fileRef = 4B6F2585197BB59000AB1DD8 /* Markdown.vimr-plugin */; };
		4B74C387191238B400B8C503 /* PSMTabBarControl.framework in CopyFiles */ = {isa = PBXBuildFile; fileRef = 4B89F11A190A473F00AA0EE5 /* PSMTabBarControl.framework */; };
		4B74C388191238B600B8C503 /* MacVimFramework.framework in CopyFiles */ = {isa = PBXBuildFile; fileRef = 4B89F119190A473F00AA0EE5 /* MacVimFramework.framework */; };
		4B89F11C190A473F00AA0EE5 /* MacVimFramework.framework in Frameworks */ = {isa = PBXBuildFile; fileRef = 4B89F119190A473F00AA0EE5 /* MacVimFramework.framework */; };
		4B89F11D190A473F00AA0EE5 /* MacVimFramework.framework in Frameworks */ = {isa = PBXBuildFile; fileRef = 4B89F119190A473F00AA0EE5 /* MacVimFramework.framework */; };
		4B89F11E190A473F00AA0EE5 /* PSMTabBarControl.framework in Frameworks */ = {isa = PBXBuildFile; fileRef = 4B89F11A190A473F00AA0EE5 /* PSMTabBarControl.framework */; };
		4B89F11F190A473F00AA0EE5 /* PSMTabBarControl.framework in Frameworks */ = {isa = PBXBuildFile; fileRef = 4B89F11A190A473F00AA0EE5 /* PSMTabBarControl.framework */; };
		4B8BE1EE18EB556C004840F1 /* VRAppDelegate.m in Sources */ = {isa = PBXBuildFile; fileRef = 4BE9242918C20DBC00E67BB6 /* VRAppDelegate.m */; };
		4B921D9E19003F1D004D4FFD /* cf.dylib in Frameworks */ = {isa = PBXBuildFile; fileRef = 4B921D9C19003F1D004D4FFD /* cf.dylib */; };
		4B921D9F19003F1D004D4FFD /* cf.dylib in Frameworks */ = {isa = PBXBuildFile; fileRef = 4B921D9C19003F1D004D4FFD /* cf.dylib */; };
		4B921DA019003F1D004D4FFD /* text.dylib in Frameworks */ = {isa = PBXBuildFile; fileRef = 4B921D9D19003F1D004D4FFD /* text.dylib */; };
		4B921DA119003F1D004D4FFD /* text.dylib in Frameworks */ = {isa = PBXBuildFile; fileRef = 4B921D9D19003F1D004D4FFD /* text.dylib */; };
		4B921DA419003F86004D4FFD /* cf.dylib in CopyFiles */ = {isa = PBXBuildFile; fileRef = 4B921D9C19003F1D004D4FFD /* cf.dylib */; };
		4B921DA519003F86004D4FFD /* text.dylib in CopyFiles */ = {isa = PBXBuildFile; fileRef = 4B921D9D19003F1D004D4FFD /* text.dylib */; };
		4B921DA719003FBE004D4FFD /* cf.dylib in CopyFiles */ = {isa = PBXBuildFile; fileRef = 4B921D9C19003F1D004D4FFD /* cf.dylib */; };
		4B921DA819003FBE004D4FFD /* text.dylib in CopyFiles */ = {isa = PBXBuildFile; fileRef = 4B921D9D19003F1D004D4FFD /* text.dylib */; };
		4BC47963190845CC00536200 /* sparkle-pub.pem in Resources */ = {isa = PBXBuildFile; fileRef = 4BC47962190845CC00536200 /* sparkle-pub.pem */; };
		4BE9241718C20DBC00E67BB6 /* Cocoa.framework in Frameworks */ = {isa = PBXBuildFile; fileRef = 4BE9241618C20DBC00E67BB6 /* Cocoa.framework */; };
		4BE9242118C20DBC00E67BB6 /* InfoPlist.strings in Resources */ = {isa = PBXBuildFile; fileRef = 4BE9241F18C20DBC00E67BB6 /* InfoPlist.strings */; };
		4BE9242318C20DBC00E67BB6 /* main.m in Sources */ = {isa = PBXBuildFile; fileRef = 4BE9242218C20DBC00E67BB6 /* main.m */; };
		4BE9242718C20DBC00E67BB6 /* Credits.rtf in Resources */ = {isa = PBXBuildFile; fileRef = 4BE9242518C20DBC00E67BB6 /* Credits.rtf */; };
		4BE9242A18C20DBC00E67BB6 /* VRAppDelegate.m in Sources */ = {isa = PBXBuildFile; fileRef = 4BE9242918C20DBC00E67BB6 /* VRAppDelegate.m */; };
		4BE9242D18C20DBC00E67BB6 /* MainMenu.xib in Resources */ = {isa = PBXBuildFile; fileRef = 4BE9242B18C20DBC00E67BB6 /* MainMenu.xib */; };
		4BE9242F18C20DBC00E67BB6 /* Images.xcassets in Resources */ = {isa = PBXBuildFile; fileRef = 4BE9242E18C20DBC00E67BB6 /* Images.xcassets */; };
		4BE9243618C20DBC00E67BB6 /* XCTest.framework in Frameworks */ = {isa = PBXBuildFile; fileRef = 4BE9243518C20DBC00E67BB6 /* XCTest.framework */; };
		4BE9243718C20DBC00E67BB6 /* Cocoa.framework in Frameworks */ = {isa = PBXBuildFile; fileRef = 4BE9241618C20DBC00E67BB6 /* Cocoa.framework */; };
		4BE9243F18C20DBC00E67BB6 /* InfoPlist.strings in Resources */ = {isa = PBXBuildFile; fileRef = 4BE9243D18C20DBC00E67BB6 /* InfoPlist.strings */; };
		664C3590B3B2428C94313696 /* libPods.a in Frameworks */ = {isa = PBXBuildFile; fileRef = 876A31FD94744ACDB111D476 /* libPods.a */; };
		E6B1AC2D372E4EA58650E10C /* libPods-VimRTests.a in Frameworks */ = {isa = PBXBuildFile; fileRef = E9EFC32D7A674D77BBF1D411 /* libPods-VimRTests.a */; };
		F84FA63C196A809900F8E2B8 /* VRFileBrowserActionTest.m in Sources */ = {isa = PBXBuildFile; fileRef = F84FA63B196A809900F8E2B8 /* VRFileBrowserActionTest.m */; };
/* End PBXBuildFile section */

/* Begin PBXContainerItemProxy section */
		4BE9243818C20DBC00E67BB6 /* PBXContainerItemProxy */ = {
			isa = PBXContainerItemProxy;
			containerPortal = 4BE9240B18C20DBC00E67BB6 /* Project object */;
			proxyType = 1;
			remoteGlobalIDString = 4BE9241218C20DBC00E67BB6;
			remoteInfo = VimR;
		};
/* End PBXContainerItemProxy section */

/* Begin PBXCopyFilesBuildPhase section */
		4B64252218C2233C0012ED42 /* CopyFiles */ = {
			isa = PBXCopyFilesBuildPhase;
			buildActionMask = 2147483647;
			dstPath = "";
			dstSubfolderSpec = 10;
			files = (
				4B6F2573197BAD4300AB1DD8 /* VimRPluginDefinition.framework in CopyFiles */,
				4B74C387191238B400B8C503 /* PSMTabBarControl.framework in CopyFiles */,
				4B74C388191238B600B8C503 /* MacVimFramework.framework in CopyFiles */,
			);
			runOnlyForDeploymentPostprocessing = 0;
		};
		4B6F24D51979A3D400AB1DD8 /* CopyFiles */ = {
			isa = PBXCopyFilesBuildPhase;
			buildActionMask = 2147483647;
			dstPath = "";
			dstSubfolderSpec = 13;
			files = (
				4B6F2586197BB59000AB1DD8 /* Markdown.vimr-plugin in CopyFiles */,
			);
			runOnlyForDeploymentPostprocessing = 0;
		};
		4B921DA319003F7B004D4FFD /* CopyFiles */ = {
			isa = PBXCopyFilesBuildPhase;
			buildActionMask = 2147483647;
			dstPath = "";
			dstSubfolderSpec = 6;
			files = (
				4B921DA419003F86004D4FFD /* cf.dylib in CopyFiles */,
				4B921DA519003F86004D4FFD /* text.dylib in CopyFiles */,
			);
			runOnlyForDeploymentPostprocessing = 0;
		};
		4B921DA619003FB2004D4FFD /* CopyFiles */ = {
			isa = PBXCopyFilesBuildPhase;
			buildActionMask = 2147483647;
			dstPath = "";
			dstSubfolderSpec = 16;
			files = (
				4B921DA719003FBE004D4FFD /* cf.dylib in CopyFiles */,
				4B921DA819003FBE004D4FFD /* text.dylib in CopyFiles */,
			);
			runOnlyForDeploymentPostprocessing = 0;
		};
/* End PBXCopyFilesBuildPhase section */

/* Begin PBXFileReference section */
		1929B055E5123E0B02728FE2 /* VRWorkspaceViewFactory.m */ = {isa = PBXFileReference; fileEncoding = 4; lastKnownFileType = sourcecode.c.objc; path = VRWorkspaceViewFactory.m; sourceTree = "<group>"; };
		1929B067746B81C6A69AECDB /* VRCppUtils.h */ = {isa = PBXFileReference; fileEncoding = 4; lastKnownFileType = sourcecode.c.h; path = VRCppUtils.h; sourceTree = "<group>"; };
		1929B0B003827A50CBDB0688 /* VRTextMateUiUtils.h */ = {isa = PBXFileReference; fileEncoding = 4; lastKnownFileType = sourcecode.c.h; path = VRTextMateUiUtils.h; sourceTree = "<group>"; };
		1929B0C0D0328FF066DE1D0C /* VRFileBrowserViewFactory.h */ = {isa = PBXFileReference; fileEncoding = 4; lastKnownFileType = sourcecode.c.h; path = VRFileBrowserViewFactory.h; sourceTree = "<group>"; };
		1929B0DEE1B869A53D162E3F /* NSTableView+VR.h */ = {isa = PBXFileReference; fileEncoding = 4; lastKnownFileType = sourcecode.c.h; path = "NSTableView+VR.h"; sourceTree = "<group>"; };
		1929B1173319EA175A82BDBC /* VRFileBrowserViewTest.m */ = {isa = PBXFileReference; fileEncoding = 4; lastKnownFileType = sourcecode.c.objc; path = VRFileBrowserViewTest.m; sourceTree = "<group>"; };
		1929B17BAA2C24DEBB9A272A /* NSStringCategoryTest.m */ = {isa = PBXFileReference; fileEncoding = 4; lastKnownFileType = sourcecode.c.objc; path = NSStringCategoryTest.m; sourceTree = "<group>"; };
		1929B19627AB3EEDD0C4A7E0 /* VRMainWindowControllerFactory.m */ = {isa = PBXFileReference; fileEncoding = 4; lastKnownFileType = sourcecode.c.objc; path = VRMainWindowControllerFactory.m; sourceTree = "<group>"; };
		1929B1C59D2CA18A30520D97 /* VRUtils.h */ = {isa = PBXFileReference; fileEncoding = 4; lastKnownFileType = sourcecode.c.h; path = VRUtils.h; sourceTree = "<group>"; };
		1929B1DEF7AFADC800A86158 /* VRAppDelegateTest.m */ = {isa = PBXFileReference; fileEncoding = 4; lastKnownFileType = sourcecode.c.objc; path = VRAppDelegateTest.m; sourceTree = "<group>"; };
		1929B1E20ED0F6CB91008357 /* VRLogFormatter.h */ = {isa = PBXFileReference; fileEncoding = 4; lastKnownFileType = sourcecode.c.h; path = VRLogFormatter.h; sourceTree = "<group>"; };
		1929B1EC8394FEA5F65DC9E2 /* NSMutableArray+VR.m */ = {isa = PBXFileReference; fileEncoding = 4; lastKnownFileType = sourcecode.c.objc; path = "NSMutableArray+VR.m"; sourceTree = "<group>"; };
		1929B1F1E1BCD8D0A3E144B9 /* VRPropertyReaderTest.m */ = {isa = PBXFileReference; fileEncoding = 4; lastKnownFileType = sourcecode.c.objc; path = VRPropertyReaderTest.m; sourceTree = "<group>"; };
		1929B2112B88740A0FB9D881 /* VRFileBrowserPrefPane.m */ = {isa = PBXFileReference; fileEncoding = 4; lastKnownFileType = sourcecode.c.objc; path = VRFileBrowserPrefPane.m; sourceTree = "<group>"; };
		1929B22BF6433E8AEEFA2555 /* level-1 */ = {isa = PBXFileReference; fileEncoding = 4; lastKnownFileType = folder; path = "level-1"; sourceTree = "<group>"; };
		1929B2448853E9BA30EEADF6 /* VRWorkspaceController.m */ = {isa = PBXFileReference; fileEncoding = 4; lastKnownFileType = sourcecode.c.objc; path = VRWorkspaceController.m; sourceTree = "<group>"; };
		1929B24F4963525FED9A733F /* VRPreviewWindowController.h */ = {isa = PBXFileReference; fileEncoding = 4; lastKnownFileType = sourcecode.c.h; path = VRPreviewWindowController.h; sourceTree = "<group>"; };
		1929B257E65E0DB8272EBEED /* VRFileItemManagerTest.m */ = {isa = PBXFileReference; fileEncoding = 4; lastKnownFileType = sourcecode.c.objc; path = VRFileItemManagerTest.m; sourceTree = "<group>"; };
		1929B25FFC2F38EF6DBAE181 /* VRCrTextView.m */ = {isa = PBXFileReference; fileEncoding = 4; lastKnownFileType = sourcecode.c.objc; path = VRCrTextView.m; sourceTree = "<group>"; };
		1929B2836A22CCFE1CAD67B0 /* NSURL+VR.m */ = {isa = PBXFileReference; fileEncoding = 4; lastKnownFileType = sourcecode.c.objc; path = "NSURL+VR.m"; sourceTree = "<group>"; };
		1929B28F65672DE45BCE4849 /* VRFilterItemsOperation.h */ = {isa = PBXFileReference; fileEncoding = 4; lastKnownFileType = sourcecode.c.h; path = VRFilterItemsOperation.h; sourceTree = "<group>"; };
		1929B298F91E66FB375B1B6D /* VROpenFilesInNewWindowsCommand.m */ = {isa = PBXFileReference; fileEncoding = 4; lastKnownFileType = sourcecode.c.objc; path = VROpenFilesInNewWindowsCommand.m; sourceTree = "<group>"; };
		1929B29BF71B8286DBBD6E34 /* VRFileItem.m */ = {isa = PBXFileReference; fileEncoding = 4; lastKnownFileType = sourcecode.c.objc; path = VRFileItem.m; sourceTree = "<group>"; };
		1929B2D80C5F4A050607DA6F /* VRCachedFileItemRecord.h */ = {isa = PBXFileReference; fileEncoding = 4; lastKnownFileType = sourcecode.c.h; path = VRCachedFileItemRecord.h; sourceTree = "<group>"; };
		1929B2FEDB5C369E7319A250 /* VRUtilsTest.m */ = {isa = PBXFileReference; fileEncoding = 4; lastKnownFileType = sourcecode.c.objc; path = VRUtilsTest.m; sourceTree = "<group>"; };
		1929B317ED51E095BA3B9465 /* VRWorkspaceController.h */ = {isa = PBXFileReference; fileEncoding = 4; lastKnownFileType = sourcecode.c.h; path = VRWorkspaceController.h; sourceTree = "<group>"; };
		1929B375E67F56CC07CD8C8E /* VRDummyPlugins.h */ = {isa = PBXFileReference; fileEncoding = 4; lastKnownFileType = sourcecode.c.h; path = VRDummyPlugins.h; sourceTree = "<group>"; };
		1929B37A2B86D52B945AD0D8 /* VRFileItemManager.m */ = {isa = PBXFileReference; fileEncoding = 4; lastKnownFileType = sourcecode.c.objc; path = VRFileItemManager.m; sourceTree = "<group>"; };
		1929B3AD663D6BACCAA5AABF /* VRWorkspaceViewFactory.h */ = {isa = PBXFileReference; fileEncoding = 4; lastKnownFileType = sourcecode.c.h; path = VRWorkspaceViewFactory.h; sourceTree = "<group>"; };
		1929B3EDCF79ED4BE49E8372 /* VRTextMateUiUtils.m */ = {isa = PBXFileReference; fileEncoding = 4; lastKnownFileType = sourcecode.c.objc; path = VRTextMateUiUtils.m; sourceTree = "<group>"; };
		1929B3EFA64891F0A31AECED /* VRPrefPane.h */ = {isa = PBXFileReference; fileEncoding = 4; lastKnownFileType = sourcecode.c.h; path = VRPrefPane.h; sourceTree = "<group>"; };
		1929B47C5915154AA444AE2C /* VRCachingLogSetting.h */ = {isa = PBXFileReference; fileEncoding = 4; lastKnownFileType = sourcecode.c.h; path = VRCachingLogSetting.h; sourceTree = "<group>"; };
		1929B4874CC8964D135A218F /* VRPropertyReader.h */ = {isa = PBXFileReference; fileEncoding = 4; lastKnownFileType = sourcecode.c.h; path = VRPropertyReader.h; sourceTree = "<group>"; };
		1929B4A75438FA316B183B64 /* VRUserDefaultsObserver.h */ = {isa = PBXFileReference; fileEncoding = 4; lastKnownFileType = sourcecode.c.h; path = VRUserDefaultsObserver.h; sourceTree = "<group>"; };
		1929B4A7B8CA1DF045231802 /* VRAlert.m */ = {isa = PBXFileReference; fileEncoding = 4; lastKnownFileType = sourcecode.c.objc; path = VRAlert.m; sourceTree = "<group>"; };
		1929B4BBC61E0C1B2A3343F7 /* VRFileItemCacheInvalidationObserver.h */ = {isa = PBXFileReference; fileEncoding = 4; lastKnownFileType = sourcecode.c.h; path = VRFileItemCacheInvalidationObserver.h; sourceTree = "<group>"; };
		1929B4CA13AABCAE8AEEF746 /* VROperation.h */ = {isa = PBXFileReference; fileEncoding = 4; lastKnownFileType = sourcecode.c.h; path = VROperation.h; sourceTree = "<group>"; };
		1929B52697BB86B981D353FB /* VRUtils.m */ = {isa = PBXFileReference; fileEncoding = 4; lastKnownFileType = sourcecode.c.objc; path = VRUtils.m; sourceTree = "<group>"; };
		1929B54A396D27D81AEB116E /* VRScoredPath.mm */ = {isa = PBXFileReference; fileEncoding = 4; lastKnownFileType = sourcecode.cpp.objcpp; path = VRScoredPath.mm; sourceTree = "<group>"; };
		1929B5702FA1ADEF2E4065C4 /* VRGeneralPrefPane.h */ = {isa = PBXFileReference; fileEncoding = 4; lastKnownFileType = sourcecode.c.h; path = VRGeneralPrefPane.h; sourceTree = "<group>"; };
		1929B59CC278289ECAF44A97 /* VRWorkspace.m */ = {isa = PBXFileReference; fileEncoding = 4; lastKnownFileType = sourcecode.c.objc; path = VRWorkspace.m; sourceTree = "<group>"; };
		1929B5F1BACD13A56A7ADDD1 /* OakImageAndTextCell.h */ = {isa = PBXFileReference; fileEncoding = 4; lastKnownFileType = sourcecode.c.h; path = OakImageAndTextCell.h; sourceTree = "<group>"; };
		1929B5FC0CACD06A926BB858 /* VROpenFilesInFrontmostWindowCommand.m */ = {isa = PBXFileReference; fileEncoding = 4; lastKnownFileType = sourcecode.c.objc; path = VROpenFilesInFrontmostWindowCommand.m; sourceTree = "<group>"; };
		1929B60202DAE063135DD32C /* VRLog.h */ = {isa = PBXFileReference; fileEncoding = 4; lastKnownFileType = sourcecode.c.h; path = VRLog.h; sourceTree = "<group>"; };
		1929B610BD09830F426CB915 /* VRUserDefaults.h */ = {isa = PBXFileReference; fileEncoding = 4; lastKnownFileType = sourcecode.c.h; path = VRUserDefaults.h; sourceTree = "<group>"; };
		1929B6422375B345DAA4E35A /* VRCppUtils.mm */ = {isa = PBXFileReference; fileEncoding = 4; lastKnownFileType = sourcecode.cpp.objcpp; path = VRCppUtils.mm; sourceTree = "<group>"; };
		1929B68C34C504CB9E6CF69B /* VROpenFilesInNewWindowCommand.m */ = {isa = PBXFileReference; fileEncoding = 4; lastKnownFileType = sourcecode.c.objc; path = VROpenFilesInNewWindowCommand.m; sourceTree = "<group>"; };
		1929B68FDCF00DC74509A5DB /* VRInactiveTableView.h */ = {isa = PBXFileReference; fileEncoding = 4; lastKnownFileType = sourcecode.c.h; path = VRInactiveTableView.h; sourceTree = "<group>"; };
		1929B6A962FF0F5551D9E161 /* VRApplication.h */ = {isa = PBXFileReference; fileEncoding = 4; lastKnownFileType = sourcecode.c.h; path = VRApplication.h; sourceTree = "<group>"; };
		1929B6ABEE5FB3AA796E691F /* VRWorkspaceFactory.h */ = {isa = PBXFileReference; fileEncoding = 4; lastKnownFileType = sourcecode.c.h; path = VRWorkspaceFactory.h; sourceTree = "<group>"; };
		1929B6C75D0E46577EF45AFB /* NSString+VR.m */ = {isa = PBXFileReference; fileEncoding = 4; lastKnownFileType = sourcecode.c.objc; path = "NSString+VR.m"; sourceTree = "<group>"; };
		1929B6D4A0A49E50C922F2D4 /* VRTextMateCppUtils.h */ = {isa = PBXFileReference; fileEncoding = 4; lastKnownFileType = sourcecode.c.h; path = VRTextMateCppUtils.h; sourceTree = "<group>"; };
		1929B6E1C938B98AFC2F83C7 /* VRWorkspaceView.m */ = {isa = PBXFileReference; fileEncoding = 4; lastKnownFileType = sourcecode.c.objc; name = VRWorkspaceView.m; path = TextMate/VRWorkspaceView.m; sourceTree = "<group>"; };
		1929B6F7FC83ACA973E19D2A /* VRMainWindowController.m */ = {isa = PBXFileReference; fileEncoding = 4; lastKnownFileType = sourcecode.c.objc; path = VRMainWindowController.m; sourceTree = "<group>"; };
		1929B70226AC20AF39BF9C98 /* NSImage Additions.h */ = {isa = PBXFileReference; fileEncoding = 4; lastKnownFileType = sourcecode.c.h; path = "NSImage Additions.h"; sourceTree = "<group>"; };
		1929B71EB1F03DDE7D1BF876 /* VRNoPluginPreviewView.h */ = {isa = PBXFileReference; fileEncoding = 4; lastKnownFileType = sourcecode.c.h; path = VRNoPluginPreviewView.h; sourceTree = "<group>"; };
		1929B749CF87AC2F0E44F9EB /* VRMainWindowControllerFactory.h */ = {isa = PBXFileReference; fileEncoding = 4; lastKnownFileType = sourcecode.c.h; path = VRMainWindowControllerFactory.h; sourceTree = "<group>"; };
		1929B764812EDD43ECA48729 /* VROpenQuicklyWindowController.h */ = {isa = PBXFileReference; fileEncoding = 4; lastKnownFileType = sourcecode.c.h; path = VROpenQuicklyWindowController.h; sourceTree = "<group>"; };
		1929B7792FE9330CD5D50BB8 /* VROperation.m */ = {isa = PBXFileReference; fileEncoding = 4; lastKnownFileType = sourcecode.c.objc; path = VROperation.m; sourceTree = "<group>"; };
		1929B77C736E5804A840EDCC /* NSMutableArray+VR.h */ = {isa = PBXFileReference; fileEncoding = 4; lastKnownFileType = sourcecode.c.h; path = "NSMutableArray+VR.h"; sourceTree = "<group>"; };
		1929B787BBACFF82F365EECD /* VRAlert.h */ = {isa = PBXFileReference; fileEncoding = 4; lastKnownFileType = sourcecode.c.h; path = VRAlert.h; sourceTree = "<group>"; };
		1929B794C198B46AF97D9085 /* VRFileBrowserOutlineView.h */ = {isa = PBXFileReference; fileEncoding = 4; lastKnownFileType = sourcecode.c.h; path = VRFileBrowserOutlineView.h; sourceTree = "<group>"; };
		1929B799A1EDB71ED6B60251 /* NSArrayCategoryTest.m */ = {isa = PBXFileReference; fileEncoding = 4; lastKnownFileType = sourcecode.c.objc; path = NSArrayCategoryTest.m; sourceTree = "<group>"; };
		1929B7C3C6B1A1C95FC0D7E4 /* VRMainWindow.h */ = {isa = PBXFileReference; fileEncoding = 4; lastKnownFileType = sourcecode.c.h; path = VRMainWindow.h; sourceTree = "<group>"; };
		1929B7D8D7809B241537B6F7 /* VRTextMateCppUtils.mm */ = {isa = PBXFileReference; fileEncoding = 4; lastKnownFileType = sourcecode.cpp.objcpp; path = VRTextMateCppUtils.mm; sourceTree = "<group>"; };
		1929B83ADEA67500D0B4C54D /* VROpenQuicklyWindow.h */ = {isa = PBXFileReference; fileEncoding = 4; lastKnownFileType = sourcecode.c.h; path = VROpenQuicklyWindow.h; sourceTree = "<group>"; };
		1929B8482E9BAD8DFA7FA84F /* NSMutableArrayCategoryTest.m */ = {isa = PBXFileReference; fileEncoding = 4; lastKnownFileType = sourcecode.c.objc; path = NSMutableArrayCategoryTest.m; sourceTree = "<group>"; };
		1929B8515E4EA94E1C7EB1F9 /* VRMainWindowControllerTest.m */ = {isa = PBXFileReference; fileEncoding = 4; lastKnownFileType = sourcecode.c.objc; path = VRMainWindowControllerTest.m; sourceTree = "<group>"; };
		1929B89C5887B39C88FBDAFB /* VRFileItemOperation.h */ = {isa = PBXFileReference; fileEncoding = 4; lastKnownFileType = sourcecode.c.h; path = VRFileItemOperation.h; sourceTree = "<group>"; };
		1929B89D6DEF47ECEE2D05B2 /* VROpenFilesInNewWindowsCommand.h */ = {isa = PBXFileReference; fileEncoding = 4; lastKnownFileType = sourcecode.c.h; path = VROpenFilesInNewWindowsCommand.h; sourceTree = "<group>"; };
		1929B8B272093B5D54DB9AE2 /* NSURLCategoryTest.m */ = {isa = PBXFileReference; fileEncoding = 4; lastKnownFileType = sourcecode.c.objc; path = NSURLCategoryTest.m; sourceTree = "<group>"; };
		1929B8CE80E30F2D8C08ECF4 /* VRPrefWindow.m */ = {isa = PBXFileReference; fileEncoding = 4; lastKnownFileType = sourcecode.c.objc; path = VRPrefWindow.m; sourceTree = "<group>"; };
		1929B8E3CAAC7ACDE2543459 /* VROpenFilesCommand.m */ = {isa = PBXFileReference; fileEncoding = 4; lastKnownFileType = sourcecode.c.objc; path = VROpenFilesCommand.m; sourceTree = "<group>"; };
		1929B91C75AEDBDC89DD159C /* VROpenFilesCommand.h */ = {isa = PBXFileReference; fileEncoding = 4; lastKnownFileType = sourcecode.c.h; path = VROpenFilesCommand.h; sourceTree = "<group>"; };
		1929B92115526C823B9592C6 /* VRDefaultLogSetting.h */ = {isa = PBXFileReference; fileEncoding = 4; lastKnownFileType = sourcecode.c.h; path = VRDefaultLogSetting.h; sourceTree = "<group>"; };
		1929B96D76A8235C1F4B9B0D /* VRWorkspaceFactory.m */ = {isa = PBXFileReference; fileEncoding = 4; lastKnownFileType = sourcecode.c.objc; path = VRWorkspaceFactory.m; sourceTree = "<group>"; };
		1929B96FD49BBA2E98F84BA1 /* NSURL+VR.h */ = {isa = PBXFileReference; fileEncoding = 4; lastKnownFileType = sourcecode.c.h; path = "NSURL+VR.h"; sourceTree = "<group>"; };
		1929B973A00883D4A37567AF /* VRPluginManagerTest.m */ = {isa = PBXFileReference; fileEncoding = 4; lastKnownFileType = sourcecode.c.objc; path = VRPluginManagerTest.m; sourceTree = "<group>"; };
		1929B99AA675C89B0536FBD7 /* NSTableView+VR.m */ = {isa = PBXFileReference; fileEncoding = 4; lastKnownFileType = sourcecode.c.objc; path = "NSTableView+VR.m"; sourceTree = "<group>"; };
		1929B9B5817A70437785EDD7 /* VRFilterItemsOperation.mm */ = {isa = PBXFileReference; fileEncoding = 4; lastKnownFileType = sourcecode.cpp.objcpp; path = VRFilterItemsOperation.mm; sourceTree = "<group>"; };
		1929B9C9B96D97571B9836D7 /* VRInvalidateCacheOperation.h */ = {isa = PBXFileReference; fileEncoding = 4; lastKnownFileType = sourcecode.c.h; path = VRInvalidateCacheOperation.h; sourceTree = "<group>"; };
		1929B9CC266B14FF9F1AABF9 /* VRBaseTestCase.m */ = {isa = PBXFileReference; fileEncoding = 4; lastKnownFileType = sourcecode.c.objc; path = VRBaseTestCase.m; sourceTree = "<group>"; };
		1929B9EA600D86AEAC3EBEEB /* VRInactiveTableView.m */ = {isa = PBXFileReference; fileEncoding = 4; lastKnownFileType = sourcecode.c.objc; path = VRInactiveTableView.m; sourceTree = "<group>"; };
		1929B9FEF57174D43BE0D166 /* VRNoPluginPreviewView.m */ = {isa = PBXFileReference; fileEncoding = 4; lastKnownFileType = sourcecode.c.objc; path = VRNoPluginPreviewView.m; sourceTree = "<group>"; };
		1929BA377D1941667961B208 /* WebKit.framework */ = {isa = PBXFileReference; lastKnownFileType = wrapper.framework; name = WebKit.framework; path = System/Library/Frameworks/WebKit.framework; sourceTree = SDKROOT; };
		1929BA50673906A6CDA54575 /* NSArray+VR.m */ = {isa = PBXFileReference; fileEncoding = 4; lastKnownFileType = sourcecode.c.objc; path = "NSArray+VR.m"; sourceTree = "<group>"; };
		1929BA88B4146E7157FB9A99 /* VRApplication.m */ = {isa = PBXFileReference; fileEncoding = 4; lastKnownFileType = sourcecode.c.objc; path = VRApplication.m; sourceTree = "<group>"; };
		1929BAA4497787B935906030 /* VRWorkspace.h */ = {isa = PBXFileReference; fileEncoding = 4; lastKnownFileType = sourcecode.c.h; path = VRWorkspace.h; sourceTree = "<group>"; };
		1929BADD87FEE7512FA3D9AE /* NoPluginPreviewContent.html */ = {isa = PBXFileReference; fileEncoding = 4; lastKnownFileType = text.html; name = NoPluginPreviewContent.html; path = Resources/NoPluginPreviewContent.html; sourceTree = "<group>"; };
		1929BAEC891444D375F472C8 /* VRPluginManager.m */ = {isa = PBXFileReference; fileEncoding = 4; lastKnownFileType = sourcecode.c.objc; path = VRPluginManager.m; sourceTree = "<group>"; };
		1929BB2AA2A4D755ECB98735 /* vimr */ = {isa = PBXFileReference; fileEncoding = 4; lastKnownFileType = text; name = vimr; path = Resources/vimr; sourceTree = "<group>"; };
		1929BB7A8FA90C2B0F82BED8 /* VRBaseTestCase.h */ = {isa = PBXFileReference; fileEncoding = 4; lastKnownFileType = sourcecode.c.h; path = VRBaseTestCase.h; sourceTree = "<group>"; };
		1929BB855507E8D2D2CD90A6 /* VRScoredPath.h */ = {isa = PBXFileReference; fileEncoding = 4; lastKnownFileType = sourcecode.c.h; path = VRScoredPath.h; sourceTree = "<group>"; };
		1929BB86F5635AD1AD2F0515 /* VRUserDefaults.m */ = {isa = PBXFileReference; fileEncoding = 4; lastKnownFileType = sourcecode.c.objc; path = VRUserDefaults.m; sourceTree = "<group>"; };
		1929BB95A037F13EE18647E7 /* VRInvalidateCacheOperation.m */ = {isa = PBXFileReference; fileEncoding = 4; lastKnownFileType = sourcecode.c.objc; path = VRInvalidateCacheOperation.m; sourceTree = "<group>"; };
		1929BB99C20D82AC046AB33B /* VRCachedFileItemRecord.m */ = {isa = PBXFileReference; fileEncoding = 4; lastKnownFileType = sourcecode.c.objc; path = VRCachedFileItemRecord.m; sourceTree = "<group>"; };
		1929BBCCD96AE49A5C7F6481 /* NSImage Additions.mm */ = {isa = PBXFileReference; fileEncoding = 4; lastKnownFileType = sourcecode.cpp.objcpp; path = "NSImage Additions.mm"; sourceTree = "<group>"; };
		1929BBECC965F11998D5D87C /* VRMainWindowController.h */ = {isa = PBXFileReference; fileEncoding = 4; lastKnownFileType = sourcecode.c.h; path = VRMainWindowController.h; sourceTree = "<group>"; };
		1929BC2549400E0D09C7B5B1 /* VROpenFilesInFrontmostWindowCommand.h */ = {isa = PBXFileReference; fileEncoding = 4; lastKnownFileType = sourcecode.c.h; path = VROpenFilesInFrontmostWindowCommand.h; sourceTree = "<group>"; };
		1929BC265F5457A424A5EF45 /* VRPropertyReader.m */ = {isa = PBXFileReference; fileEncoding = 4; lastKnownFileType = sourcecode.c.objc; path = VRPropertyReader.m; sourceTree = "<group>"; };
		1929BC33A2168C3F0643B5DD /* VROpenQuicklyWindow.m */ = {isa = PBXFileReference; fileEncoding = 4; lastKnownFileType = sourcecode.c.objc; path = VROpenQuicklyWindow.m; sourceTree = "<group>"; };
		1929BC4171D0D0FFAA7BE4D8 /* OakImageAndTextCell.mm */ = {isa = PBXFileReference; fileEncoding = 4; lastKnownFileType = sourcecode.cpp.objcpp; path = OakImageAndTextCell.mm; sourceTree = "<group>"; };
		1929BC59B996498760F6EDE5 /* VRLogFormatter.m */ = {isa = PBXFileReference; fileEncoding = 4; lastKnownFileType = sourcecode.c.objc; path = VRLogFormatter.m; sourceTree = "<group>"; };
		1929BC6450833D2DD65D870F /* VRFileBrowserOutlineView.m */ = {isa = PBXFileReference; fileEncoding = 4; lastKnownFileType = sourcecode.c.objc; path = VRFileBrowserOutlineView.m; sourceTree = "<group>"; };
		1929BC6C99CA6C4535EA9CAF /* VRWorkspaceControllerTest.m */ = {isa = PBXFileReference; fileEncoding = 4; lastKnownFileType = sourcecode.c.objc; path = VRWorkspaceControllerTest.m; sourceTree = "<group>"; };
		1929BC804A62489D7B34A4FF /* VimR.sdef */ = {isa = PBXFileReference; lastKnownFileType = file.sdef; path = VimR.sdef; sourceTree = "<group>"; };
		1929BC86016B8A551890E025 /* VROpenFilesInNewWindowCommand.h */ = {isa = PBXFileReference; fileEncoding = 4; lastKnownFileType = sourcecode.c.h; path = VROpenFilesInNewWindowCommand.h; sourceTree = "<group>"; };
		1929BC9FF62EFAFF87C4FD12 /* VRFileItemManager.h */ = {isa = PBXFileReference; fileEncoding = 4; lastKnownFileType = sourcecode.c.h; path = VRFileItemManager.h; sourceTree = "<group>"; };
		1929BCAF60827409FA845CAC /* VRManualBeanProvider.m */ = {isa = PBXFileReference; fileEncoding = 4; lastKnownFileType = sourcecode.c.objc; path = VRManualBeanProvider.m; sourceTree = "<group>"; };
		1929BCCC964361B1578481D2 /* VRCrTextView.h */ = {isa = PBXFileReference; fileEncoding = 4; lastKnownFileType = sourcecode.c.h; path = VRCrTextView.h; sourceTree = "<group>"; };
		1929BCD04D05EB763F82FCFC /* VRDummyPlugins.m */ = {isa = PBXFileReference; fileEncoding = 4; lastKnownFileType = sourcecode.c.objc; path = VRDummyPlugins.m; sourceTree = "<group>"; };
		1929BCD43FDBB08B6C66DB2B /* VRFileBrowserView.h */ = {isa = PBXFileReference; fileEncoding = 4; lastKnownFileType = sourcecode.c.h; path = VRFileBrowserView.h; sourceTree = "<group>"; };
		1929BD04907C009FBFD8BA3D /* NSStringCategoryTest.m */ = {isa = PBXFileReference; fileEncoding = 4; lastKnownFileType = sourcecode.c.objc; path = NSStringCategoryTest.m; sourceTree = "<group>"; };
		1929BD08826A501D4F3AE082 /* VRFileItemOperation.mm */ = {isa = PBXFileReference; fileEncoding = 4; lastKnownFileType = sourcecode.cpp.objcpp; path = VRFileItemOperation.mm; sourceTree = "<group>"; };
		1929BD35EC3ED6C841D80313 /* VRCachedFileItemRecordTest.m */ = {isa = PBXFileReference; fileEncoding = 4; lastKnownFileType = sourcecode.c.objc; path = VRCachedFileItemRecordTest.m; sourceTree = "<group>"; };
		1929BD57BD2A83333649BEC7 /* VRPrefWindow.h */ = {isa = PBXFileReference; fileEncoding = 4; lastKnownFileType = sourcecode.c.h; path = VRPrefWindow.h; sourceTree = "<group>"; };
		1929BD68F47B6D2629084EE7 /* VRPrefPane.m */ = {isa = PBXFileReference; fileEncoding = 4; lastKnownFileType = sourcecode.c.objc; path = VRPrefPane.m; sourceTree = "<group>"; };
		1929BD725D623E7889F1EC73 /* VRMainWindow.m */ = {isa = PBXFileReference; fileEncoding = 4; lastKnownFileType = sourcecode.c.objc; path = VRMainWindow.m; sourceTree = "<group>"; };
		1929BD7AB74FA472ADD8C6FF /* VRFileBrowserPrefPane.h */ = {isa = PBXFileReference; fileEncoding = 4; lastKnownFileType = sourcecode.c.h; path = VRFileBrowserPrefPane.h; sourceTree = "<group>"; };
		1929BDB655059880E6611FC8 /* VRCppUtilsTest.mm */ = {isa = PBXFileReference; fileEncoding = 4; lastKnownFileType = sourcecode.cpp.objcpp; path = VRCppUtilsTest.mm; sourceTree = "<group>"; };
		1929BDB8CF81322D3FB0FE72 /* VRGoToLineOfFileCommand.h */ = {isa = PBXFileReference; fileEncoding = 4; lastKnownFileType = sourcecode.c.h; path = VRGoToLineOfFileCommand.h; sourceTree = "<group>"; };
		1929BE537F7C79DCA4C73617 /* VRPreviewWindowController.m */ = {isa = PBXFileReference; fileEncoding = 4; lastKnownFileType = sourcecode.c.objc; path = VRPreviewWindowController.m; sourceTree = "<group>"; };
		1929BE64ABA49FD7195EF958 /* VRFileItem.h */ = {isa = PBXFileReference; fileEncoding = 4; lastKnownFileType = sourcecode.c.h; path = VRFileItem.h; sourceTree = "<group>"; };
		1929BE9F9DAA496347120FE6 /* VRWorkspaceView.h */ = {isa = PBXFileReference; fileEncoding = 4; lastKnownFileType = sourcecode.c.h; name = VRWorkspaceView.h; path = TextMate/VRWorkspaceView.h; sourceTree = "<group>"; };
		1929BEB39029AA6F807E8B95 /* NSArray+VR.h */ = {isa = PBXFileReference; fileEncoding = 4; lastKnownFileType = sourcecode.c.h; path = "NSArray+VR.h"; sourceTree = "<group>"; };
		1929BED314E4BFFB9D3C5B38 /* VRFileBrowserViewFactory.m */ = {isa = PBXFileReference; fileEncoding = 4; lastKnownFileType = sourcecode.c.objc; path = VRFileBrowserViewFactory.m; sourceTree = "<group>"; };
		1929BEDAD04E9D7AC57EBE5B /* VRWorkspaceTest.m */ = {isa = PBXFileReference; fileEncoding = 4; lastKnownFileType = sourcecode.c.objc; path = VRWorkspaceTest.m; sourceTree = "<group>"; };
		1929BEDCA8B9F9A1D542B708 /* VRGoToLineOfFileCommand.m */ = {isa = PBXFileReference; fileEncoding = 4; lastKnownFileType = sourcecode.c.objc; path = VRGoToLineOfFileCommand.m; sourceTree = "<group>"; };
		1929BEE0E21D4F3BF795611F /* NSString+VR.h */ = {isa = PBXFileReference; fileEncoding = 4; lastKnownFileType = sourcecode.c.h; path = "NSString+VR.h"; sourceTree = "<group>"; };
		1929BEEB6FEA9272E4964826 /* VRUserDefaultsTest.m */ = {isa = PBXFileReference; fileEncoding = 4; lastKnownFileType = sourcecode.c.objc; path = VRUserDefaultsTest.m; sourceTree = "<group>"; };
		1929BF7223563E01F97C1DDB /* VROpenQuicklyWindowController.m */ = {isa = PBXFileReference; fileEncoding = 4; lastKnownFileType = sourcecode.c.objc; path = VROpenQuicklyWindowController.m; sourceTree = "<group>"; };
		1929BFA3CFF24540C8D6937A /* VRFileBrowserView.m */ = {isa = PBXFileReference; fileEncoding = 4; lastKnownFileType = sourcecode.c.objc; path = VRFileBrowserView.m; sourceTree = "<group>"; };
		1929BFDF13D59CE5B6D54B2D /* VRGeneralPrefPane.m */ = {isa = PBXFileReference; fileEncoding = 4; lastKnownFileType = sourcecode.c.objc; path = VRGeneralPrefPane.m; sourceTree = "<group>"; };
		1929BFE6F9FFFCCA920EF56C /* VRPluginManager.h */ = {isa = PBXFileReference; fileEncoding = 4; lastKnownFileType = sourcecode.c.h; path = VRPluginManager.h; sourceTree = "<group>"; };
		44ADE76C2C18B01D5595A5B8 /* Pods.release.xcconfig */ = {isa = PBXFileReference; includeInIndex = 1; lastKnownFileType = text.xcconfig; name = Pods.release.xcconfig; path = "Pods/Target Support Files/Pods/Pods.release.xcconfig"; sourceTree = "<group>"; };
		4B6F2572197BAD4300AB1DD8 /* VimRPluginDefinition.framework */ = {isa = PBXFileReference; explicitFileType = wrapper.framework; path = VimRPluginDefinition.framework; sourceTree = BUILT_PRODUCTS_DIR; };
		4B6F2585197BB59000AB1DD8 /* Markdown.vimr-plugin */ = {isa = PBXFileReference; explicitFileType = wrapper.cfbundle; path = "Markdown.vimr-plugin"; sourceTree = BUILT_PRODUCTS_DIR; };
		4B89F119190A473F00AA0EE5 /* MacVimFramework.framework */ = {isa = PBXFileReference; lastKnownFileType = wrapper.framework; path = MacVimFramework.framework; sourceTree = BUILT_PRODUCTS_DIR; };
		4B89F11A190A473F00AA0EE5 /* PSMTabBarControl.framework */ = {isa = PBXFileReference; lastKnownFileType = wrapper.framework; path = PSMTabBarControl.framework; sourceTree = BUILT_PRODUCTS_DIR; };
		4B89F11B190A473F00AA0EE5 /* Sparkle.framework */ = {isa = PBXFileReference; lastKnownFileType = wrapper.framework; path = Sparkle.framework; sourceTree = BUILT_PRODUCTS_DIR; };
		4B921D9C19003F1D004D4FFD /* cf.dylib */ = {isa = PBXFileReference; lastKnownFileType = "compiled.mach-o.dylib"; name = cf.dylib; path = VimR/TextMate/lib/cf.dylib; sourceTree = "<group>"; };
		4B921D9D19003F1D004D4FFD /* text.dylib */ = {isa = PBXFileReference; lastKnownFileType = "compiled.mach-o.dylib"; name = text.dylib; path = VimR/TextMate/lib/text.dylib; sourceTree = "<group>"; };
		4BC47962190845CC00536200 /* sparkle-pub.pem */ = {isa = PBXFileReference; fileEncoding = 4; lastKnownFileType = text; name = "sparkle-pub.pem"; path = "Resources/sparkle-pub.pem"; sourceTree = "<group>"; };
		4BE9241318C20DBC00E67BB6 /* VimR.app */ = {isa = PBXFileReference; explicitFileType = wrapper.application; includeInIndex = 0; path = VimR.app; sourceTree = BUILT_PRODUCTS_DIR; };
		4BE9241618C20DBC00E67BB6 /* Cocoa.framework */ = {isa = PBXFileReference; lastKnownFileType = wrapper.framework; name = Cocoa.framework; path = System/Library/Frameworks/Cocoa.framework; sourceTree = SDKROOT; };
		4BE9241918C20DBC00E67BB6 /* AppKit.framework */ = {isa = PBXFileReference; lastKnownFileType = wrapper.framework; name = AppKit.framework; path = System/Library/Frameworks/AppKit.framework; sourceTree = SDKROOT; };
		4BE9241B18C20DBC00E67BB6 /* Foundation.framework */ = {isa = PBXFileReference; lastKnownFileType = wrapper.framework; name = Foundation.framework; path = System/Library/Frameworks/Foundation.framework; sourceTree = SDKROOT; };
		4BE9241E18C20DBC00E67BB6 /* VimR-Info.plist */ = {isa = PBXFileReference; lastKnownFileType = text.plist.xml; path = "VimR-Info.plist"; sourceTree = "<group>"; };
		4BE9242018C20DBC00E67BB6 /* en */ = {isa = PBXFileReference; lastKnownFileType = text.plist.strings; name = en; path = en.lproj/InfoPlist.strings; sourceTree = "<group>"; };
		4BE9242218C20DBC00E67BB6 /* main.m */ = {isa = PBXFileReference; lastKnownFileType = sourcecode.c.objc; path = main.m; sourceTree = "<group>"; };
		4BE9242418C20DBC00E67BB6 /* VimR-Prefix.pch */ = {isa = PBXFileReference; lastKnownFileType = sourcecode.c.h; path = "VimR-Prefix.pch"; sourceTree = "<group>"; };
		4BE9242618C20DBC00E67BB6 /* en */ = {isa = PBXFileReference; lastKnownFileType = text.rtf; name = en; path = en.lproj/Credits.rtf; sourceTree = "<group>"; };
		4BE9242818C20DBC00E67BB6 /* VRAppDelegate.h */ = {isa = PBXFileReference; lastKnownFileType = sourcecode.c.h; path = VRAppDelegate.h; sourceTree = "<group>"; };
		4BE9242918C20DBC00E67BB6 /* VRAppDelegate.m */ = {isa = PBXFileReference; lastKnownFileType = sourcecode.c.objc; path = VRAppDelegate.m; sourceTree = "<group>"; };
		4BE9242C18C20DBC00E67BB6 /* Base */ = {isa = PBXFileReference; lastKnownFileType = file.xib; name = Base; path = Base.lproj/MainMenu.xib; sourceTree = "<group>"; };
		4BE9242E18C20DBC00E67BB6 /* Images.xcassets */ = {isa = PBXFileReference; lastKnownFileType = folder.assetcatalog; path = Images.xcassets; sourceTree = "<group>"; };
		4BE9243418C20DBC00E67BB6 /* VimRTests.xctest */ = {isa = PBXFileReference; explicitFileType = wrapper.cfbundle; includeInIndex = 0; path = VimRTests.xctest; sourceTree = BUILT_PRODUCTS_DIR; };
		4BE9243518C20DBC00E67BB6 /* XCTest.framework */ = {isa = PBXFileReference; lastKnownFileType = wrapper.framework; name = XCTest.framework; path = Library/Frameworks/XCTest.framework; sourceTree = DEVELOPER_DIR; };
		4BE9243C18C20DBC00E67BB6 /* VimRTests-Info.plist */ = {isa = PBXFileReference; lastKnownFileType = text.plist.xml; path = "VimRTests-Info.plist"; sourceTree = "<group>"; };
		4BE9243E18C20DBC00E67BB6 /* en */ = {isa = PBXFileReference; lastKnownFileType = text.plist.strings; name = en; path = en.lproj/InfoPlist.strings; sourceTree = "<group>"; };
		72FC4EA04A89B7D607AE062C /* Pods.debug.xcconfig */ = {isa = PBXFileReference; includeInIndex = 1; lastKnownFileType = text.xcconfig; name = Pods.debug.xcconfig; path = "Pods/Target Support Files/Pods/Pods.debug.xcconfig"; sourceTree = "<group>"; };
		84FA57C8227BFE14B01965B5 /* Pods-VimRTests.debug.xcconfig */ = {isa = PBXFileReference; includeInIndex = 1; lastKnownFileType = text.xcconfig; name = "Pods-VimRTests.debug.xcconfig"; path = "Pods/Target Support Files/Pods-VimRTests/Pods-VimRTests.debug.xcconfig"; sourceTree = "<group>"; };
		876A31FD94744ACDB111D476 /* libPods.a */ = {isa = PBXFileReference; explicitFileType = archive.ar; includeInIndex = 0; path = libPods.a; sourceTree = BUILT_PRODUCTS_DIR; };
		C68E620AE7FD0A6A47982499 /* Pods-VimRTests.release.xcconfig */ = {isa = PBXFileReference; includeInIndex = 1; lastKnownFileType = text.xcconfig; name = "Pods-VimRTests.release.xcconfig"; path = "Pods/Target Support Files/Pods-VimRTests/Pods-VimRTests.release.xcconfig"; sourceTree = "<group>"; };
		E9EFC32D7A674D77BBF1D411 /* libPods-VimRTests.a */ = {isa = PBXFileReference; explicitFileType = archive.ar; includeInIndex = 0; path = "libPods-VimRTests.a"; sourceTree = BUILT_PRODUCTS_DIR; };
		F84FA63B196A809900F8E2B8 /* VRFileBrowserActionTest.m */ = {isa = PBXFileReference; fileEncoding = 4; lastKnownFileType = sourcecode.c.objc; path = VRFileBrowserActionTest.m; sourceTree = "<group>"; };
/* End PBXFileReference section */

/* Begin PBXFrameworksBuildPhase section */
		4BE9241018C20DBC00E67BB6 /* Frameworks */ = {
			isa = PBXFrameworksBuildPhase;
			buildActionMask = 2147483647;
			files = (
				4BE9241718C20DBC00E67BB6 /* Cocoa.framework in Frameworks */,
				4B89F11C190A473F00AA0EE5 /* MacVimFramework.framework in Frameworks */,
				664C3590B3B2428C94313696 /* libPods.a in Frameworks */,
				4B89F11E190A473F00AA0EE5 /* PSMTabBarControl.framework in Frameworks */,
				4B6F2574197BAD5300AB1DD8 /* VimRPluginDefinition.framework in Frameworks */,
				4B921DA019003F1D004D4FFD /* text.dylib in Frameworks */,
				4B921D9E19003F1D004D4FFD /* cf.dylib in Frameworks */,
				1929B741624CB64B43CEAEED /* WebKit.framework in Frameworks */,
			);
			runOnlyForDeploymentPostprocessing = 0;
		};
		4BE9243118C20DBC00E67BB6 /* Frameworks */ = {
			isa = PBXFrameworksBuildPhase;
			buildActionMask = 2147483647;
			files = (
				4B921DA119003F1D004D4FFD /* text.dylib in Frameworks */,
				4BE9243718C20DBC00E67BB6 /* Cocoa.framework in Frameworks */,
				4B89F11D190A473F00AA0EE5 /* MacVimFramework.framework in Frameworks */,
				4B921D9F19003F1D004D4FFD /* cf.dylib in Frameworks */,
				4B6F2575197BAD5B00AB1DD8 /* VimRPluginDefinition.framework in Frameworks */,
				4BE9243618C20DBC00E67BB6 /* XCTest.framework in Frameworks */,
				E6B1AC2D372E4EA58650E10C /* libPods-VimRTests.a in Frameworks */,
				4B89F11F190A473F00AA0EE5 /* PSMTabBarControl.framework in Frameworks */,
				1929BE5C8F37851DA979138F /* WebKit.framework in Frameworks */,
			);
			runOnlyForDeploymentPostprocessing = 0;
		};
/* End PBXFrameworksBuildPhase section */

/* Begin PBXGroup section */
		1929B0410E1A317BAFA403AF /* TextMate */ = {
			isa = PBXGroup;
			children = (
				1929B7D8D7809B241537B6F7 /* VRTextMateCppUtils.mm */,
				1929B6D4A0A49E50C922F2D4 /* VRTextMateCppUtils.h */,
				1929B3EDCF79ED4BE49E8372 /* VRTextMateUiUtils.m */,
				1929B0B003827A50CBDB0688 /* VRTextMateUiUtils.h */,
				1929B70226AC20AF39BF9C98 /* NSImage Additions.h */,
				1929BC4171D0D0FFAA7BE4D8 /* OakImageAndTextCell.mm */,
				1929BBCCD96AE49A5C7F6481 /* NSImage Additions.mm */,
				1929B5F1BACD13A56A7ADDD1 /* OakImageAndTextCell.h */,
			);
			path = TextMate;
			sourceTree = "<group>";
		};
		1929B0F6C64D35798EAF33F8 /* File Browser */ = {
			isa = PBXGroup;
			children = (
				1929B794C198B46AF97D9085 /* VRFileBrowserOutlineView.h */,
				1929BC6450833D2DD65D870F /* VRFileBrowserOutlineView.m */,
				1929BCD43FDBB08B6C66DB2B /* VRFileBrowserView.h */,
				1929BFA3CFF24540C8D6937A /* VRFileBrowserView.m */,
				1929B0C0D0328FF066DE1D0C /* VRFileBrowserViewFactory.h */,
				1929BED314E4BFFB9D3C5B38 /* VRFileBrowserViewFactory.m */,
			);
			name = "File Browser";
			sourceTree = "<group>";
		};
		1929B13F24BA97DEC8197584 /* Utils */ = {
			isa = PBXGroup;
			children = (
				1929B067746B81C6A69AECDB /* VRCppUtils.h */,
				1929B6422375B345DAA4E35A /* VRCppUtils.mm */,
				1929B1C59D2CA18A30520D97 /* VRUtils.h */,
				1929B52697BB86B981D353FB /* VRUtils.m */,
				1929BC265F5457A424A5EF45 /* VRPropertyReader.m */,
				1929B4874CC8964D135A218F /* VRPropertyReader.h */,
			);
			name = Utils;
			sourceTree = "<group>";
		};
		1929B23CF9A476A2411711AE /* Logging */ = {
			isa = PBXGroup;
			children = (
				1929B92115526C823B9592C6 /* VRDefaultLogSetting.h */,
				1929B60202DAE063135DD32C /* VRLog.h */,
				1929B1E20ED0F6CB91008357 /* VRLogFormatter.h */,
				1929BC59B996498760F6EDE5 /* VRLogFormatter.m */,
				1929B47C5915154AA444AE2C /* VRCachingLogSetting.h */,
			);
			name = Logging;
			sourceTree = "<group>";
		};
		1929B38548701416FB09C803 /* Plugin */ = {
			isa = PBXGroup;
			children = (
				1929BAEC891444D375F472C8 /* VRPluginManager.m */,
				1929BFE6F9FFFCCA920EF56C /* VRPluginManager.h */,
				1929B9FEF57174D43BE0D166 /* VRNoPluginPreviewView.m */,
				1929B71EB1F03DDE7D1BF876 /* VRNoPluginPreviewView.h */,
			);
			name = Plugin;
			sourceTree = "<group>";
		};
		1929B4B3928F746175D2DDF9 /* Test Support */ = {
			isa = PBXGroup;
			children = (
				1929BB7A8FA90C2B0F82BED8 /* VRBaseTestCase.h */,
				1929B9CC266B14FF9F1AABF9 /* VRBaseTestCase.m */,
				1929B17BAA2C24DEBB9A272A /* NSStringCategoryTest.m */,
			);
			name = "Test Support";
			sourceTree = "<group>";
		};
		1929B60AD749F5D8CF01FD38 /* Preferences */ = {
			isa = PBXGroup;
			children = (
				1929BD57BD2A83333649BEC7 /* VRPrefWindow.h */,
				1929B8CE80E30F2D8C08ECF4 /* VRPrefWindow.m */,
				1929B610BD09830F426CB915 /* VRUserDefaults.h */,
				1929BB86F5635AD1AD2F0515 /* VRUserDefaults.m */,
				1929BD68F47B6D2629084EE7 /* VRPrefPane.m */,
				1929B3EFA64891F0A31AECED /* VRPrefPane.h */,
				1929BFDF13D59CE5B6D54B2D /* VRGeneralPrefPane.m */,
				1929B5702FA1ADEF2E4065C4 /* VRGeneralPrefPane.h */,
				1929B2112B88740A0FB9D881 /* VRFileBrowserPrefPane.m */,
				1929BD7AB74FA472ADD8C6FF /* VRFileBrowserPrefPane.h */,
			);
			name = Preferences;
			sourceTree = "<group>";
		};
		1929B98A8C98716E714DC4E4 /* Workspace */ = {
			isa = PBXGroup;
			children = (
				1929B7C3C6B1A1C95FC0D7E4 /* VRMainWindow.h */,
				1929BD725D623E7889F1EC73 /* VRMainWindow.m */,
				1929BAA4497787B935906030 /* VRWorkspace.h */,
				1929B59CC278289ECAF44A97 /* VRWorkspace.m */,
				1929B317ED51E095BA3B9465 /* VRWorkspaceController.h */,
				1929B2448853E9BA30EEADF6 /* VRWorkspaceController.m */,
				1929B6F7FC83ACA973E19D2A /* VRMainWindowController.m */,
				1929BBECC965F11998D5D87C /* VRMainWindowController.h */,
				1929B787BBACFF82F365EECD /* VRAlert.h */,
				1929B4A7B8CA1DF045231802 /* VRAlert.m */,
				1929B6E1C938B98AFC2F83C7 /* VRWorkspaceView.m */,
				1929BE9F9DAA496347120FE6 /* VRWorkspaceView.h */,
				1929BE77FDD009AFE95F8222 /* Factory */,
			);
			name = Workspace;
			sourceTree = "<group>";
		};
		1929BA24418E4397E849E534 /* Cocoa Categories */ = {
			isa = PBXGroup;
			children = (
				1929BEB39029AA6F807E8B95 /* NSArray+VR.h */,
				1929BA50673906A6CDA54575 /* NSArray+VR.m */,
				1929B1EC8394FEA5F65DC9E2 /* NSMutableArray+VR.m */,
				1929B77C736E5804A840EDCC /* NSMutableArray+VR.h */,
				1929B2836A22CCFE1CAD67B0 /* NSURL+VR.m */,
				1929B96FD49BBA2E98F84BA1 /* NSURL+VR.h */,
				1929B99AA675C89B0536FBD7 /* NSTableView+VR.m */,
				1929B0DEE1B869A53D162E3F /* NSTableView+VR.h */,
				1929B6C75D0E46577EF45AFB /* NSString+VR.m */,
				1929BEE0E21D4F3BF795611F /* NSString+VR.h */,
			);
			path = "Cocoa Categories";
			sourceTree = "<group>";
		};
		1929BD94257366A835BB34C9 /* Resources */ = {
			isa = PBXGroup;
			children = (
				1929B22BF6433E8AEEFA2555 /* level-1 */,
			);
			path = Resources;
			sourceTree = "<group>";
		};
		1929BE77FDD009AFE95F8222 /* Factory */ = {
			isa = PBXGroup;
			children = (
				1929B749CF87AC2F0E44F9EB /* VRMainWindowControllerFactory.h */,
				1929B19627AB3EEDD0C4A7E0 /* VRMainWindowControllerFactory.m */,
				1929B6ABEE5FB3AA796E691F /* VRWorkspaceFactory.h */,
				1929B96D76A8235C1F4B9B0D /* VRWorkspaceFactory.m */,
				1929B055E5123E0B02728FE2 /* VRWorkspaceViewFactory.m */,
				1929B3AD663D6BACCAA5AABF /* VRWorkspaceViewFactory.h */,
			);
			name = Factory;
			sourceTree = "<group>";
		};
		1929BF241734EC43FCC6630C /* Dummies */ = {
			isa = PBXGroup;
			children = (
				1929B375E67F56CC07CD8C8E /* VRDummyPlugins.h */,
				1929BCD04D05EB763F82FCFC /* VRDummyPlugins.m */,
			);
			name = Dummies;
			sourceTree = "<group>";
		};
		1929BF345E83F7D9D232AC6C /* Open Quickly Window */ = {
			isa = PBXGroup;
			children = (
				1929B83ADEA67500D0B4C54D /* VROpenQuicklyWindow.h */,
				1929BC33A2168C3F0643B5DD /* VROpenQuicklyWindow.m */,
				1929B764812EDD43ECA48729 /* VROpenQuicklyWindowController.h */,
				1929BF7223563E01F97C1DDB /* VROpenQuicklyWindowController.m */,
				1929B54A396D27D81AEB116E /* VRScoredPath.mm */,
				1929BB855507E8D2D2CD90A6 /* VRScoredPath.h */,
				1929B9B5817A70437785EDD7 /* VRFilterItemsOperation.mm */,
				1929B28F65672DE45BCE4849 /* VRFilterItemsOperation.h */,
				1929B9EA600D86AEAC3EBEEB /* VRInactiveTableView.m */,
				1929B68FDCF00DC74509A5DB /* VRInactiveTableView.h */,
				1929B25FFC2F38EF6DBAE181 /* VRCrTextView.m */,
				1929BCCC964361B1578481D2 /* VRCrTextView.h */,
			);
			name = "Open Quickly Window";
			sourceTree = "<group>";
		};
		1929BF658629ADB1CBDFE677 /* Scripting */ = {
			isa = PBXGroup;
			children = (
				1929BC86016B8A551890E025 /* VROpenFilesInNewWindowCommand.h */,
				1929B68C34C504CB9E6CF69B /* VROpenFilesInNewWindowCommand.m */,
				1929B8E3CAAC7ACDE2543459 /* VROpenFilesCommand.m */,
				1929B91C75AEDBDC89DD159C /* VROpenFilesCommand.h */,
				1929B5FC0CACD06A926BB858 /* VROpenFilesInFrontmostWindowCommand.m */,
				1929BC2549400E0D09C7B5B1 /* VROpenFilesInFrontmostWindowCommand.h */,
				1929B298F91E66FB375B1B6D /* VROpenFilesInNewWindowsCommand.m */,
				1929B89D6DEF47ECEE2D05B2 /* VROpenFilesInNewWindowsCommand.h */,
				1929BEDCA8B9F9A1D542B708 /* VRGoToLineOfFileCommand.m */,
				1929BDB8CF81322D3FB0FE72 /* VRGoToLineOfFileCommand.h */,
			);
			name = Scripting;
			sourceTree = "<group>";
		};
		1929BF8789FB05C44098195D /* File Item Manager */ = {
			isa = PBXGroup;
			children = (
				1929BE64ABA49FD7195EF958 /* VRFileItem.h */,
				1929B29BF71B8286DBBD6E34 /* VRFileItem.m */,
				1929BC9FF62EFAFF87C4FD12 /* VRFileItemManager.h */,
				1929B37A2B86D52B945AD0D8 /* VRFileItemManager.m */,
				1929BD08826A501D4F3AE082 /* VRFileItemOperation.mm */,
				1929B89C5887B39C88FBDAFB /* VRFileItemOperation.h */,
				1929BB95A037F13EE18647E7 /* VRInvalidateCacheOperation.m */,
				1929B9C9B96D97571B9836D7 /* VRInvalidateCacheOperation.h */,
				1929BB99C20D82AC046AB33B /* VRCachedFileItemRecord.m */,
				1929B2D80C5F4A050607DA6F /* VRCachedFileItemRecord.h */,
			);
			name = "File Item Manager";
			sourceTree = "<group>";
		};
		4B64250918C2222F0012ED42 /* Test */ = {
			isa = PBXGroup;
			children = (
				4BE9243518C20DBC00E67BB6 /* XCTest.framework */,
			);
			name = Test;
			sourceTree = "<group>";
		};
		4B64256718C26D4E0012ED42 /* Resources */ = {
			isa = PBXGroup;
			children = (
				4BC47962190845CC00536200 /* sparkle-pub.pem */,
				4BE9242B18C20DBC00E67BB6 /* MainMenu.xib */,
				1929BADD87FEE7512FA3D9AE /* NoPluginPreviewContent.html */,
				1929BC804A62489D7B34A4FF /* VimR.sdef */,
				1929BB2AA2A4D755ECB98735 /* vimr */,
			);
			name = Resources;
			sourceTree = "<group>";
		};
		4B6F2587197BB59800AB1DD8 /* Plugins */ = {
			isa = PBXGroup;
			children = (
				4B6F2585197BB59000AB1DD8 /* Markdown.vimr-plugin */,
			);
			name = Plugins;
			sourceTree = "<group>";
		};
		4B921DA219003F26004D4FFD /* TextMate */ = {
			isa = PBXGroup;
			children = (
				4B921D9C19003F1D004D4FFD /* cf.dylib */,
				4B921D9D19003F1D004D4FFD /* text.dylib */,
			);
			name = TextMate;
			sourceTree = "<group>";
		};
		4BE9240A18C20DBC00E67BB6 = {
			isa = PBXGroup;
			children = (
				4BE9241C18C20DBC00E67BB6 /* VimR */,
				4BE9243A18C20DBC00E67BB6 /* VimRTests */,
				4B6F2587197BB59800AB1DD8 /* Plugins */,
				4BE9241518C20DBC00E67BB6 /* Frameworks */,
				4BE9241418C20DBC00E67BB6 /* Products */,
				DA168E6AEEDE97E1FD73861B /* Pods */,
			);
			sourceTree = "<group>";
		};
		4BE9241418C20DBC00E67BB6 /* Products */ = {
			isa = PBXGroup;
			children = (
				4BE9241318C20DBC00E67BB6 /* VimR.app */,
				4BE9243418C20DBC00E67BB6 /* VimRTests.xctest */,
			);
			name = Products;
			sourceTree = "<group>";
		};
		4BE9241518C20DBC00E67BB6 /* Frameworks */ = {
			isa = PBXGroup;
			children = (
				4B6F2572197BAD4300AB1DD8 /* VimRPluginDefinition.framework */,
				4B89F119190A473F00AA0EE5 /* MacVimFramework.framework */,
				4B89F11A190A473F00AA0EE5 /* PSMTabBarControl.framework */,
				4B89F11B190A473F00AA0EE5 /* Sparkle.framework */,
				4B921DA219003F26004D4FFD /* TextMate */,
				4BE9241618C20DBC00E67BB6 /* Cocoa.framework */,
				4BE9241918C20DBC00E67BB6 /* AppKit.framework */,
				4BE9241B18C20DBC00E67BB6 /* Foundation.framework */,
				4B64250918C2222F0012ED42 /* Test */,
				876A31FD94744ACDB111D476 /* libPods.a */,
				E9EFC32D7A674D77BBF1D411 /* libPods-VimRTests.a */,
				1929BA377D1941667961B208 /* WebKit.framework */,
			);
			name = Frameworks;
			sourceTree = "<group>";
		};
		4BE9241C18C20DBC00E67BB6 /* VimR */ = {
			isa = PBXGroup;
			children = (
				4BE9242818C20DBC00E67BB6 /* VRAppDelegate.h */,
				4BE9242918C20DBC00E67BB6 /* VRAppDelegate.m */,
				4BE9242E18C20DBC00E67BB6 /* Images.xcassets */,
				4B64256718C26D4E0012ED42 /* Resources */,
				4BE9241D18C20DBC00E67BB6 /* Supporting Files */,
				1929BCAF60827409FA845CAC /* VRManualBeanProvider.m */,
				1929BA24418E4397E849E534 /* Cocoa Categories */,
				1929BF8789FB05C44098195D /* File Item Manager */,
				1929BF345E83F7D9D232AC6C /* Open Quickly Window */,
				1929B23CF9A476A2411711AE /* Logging */,
				1929B98A8C98716E714DC4E4 /* Workspace */,
				1929B13F24BA97DEC8197584 /* Utils */,
				1929B0410E1A317BAFA403AF /* TextMate */,
				1929B7792FE9330CD5D50BB8 /* VROperation.m */,
				1929B4CA13AABCAE8AEEF746 /* VROperation.h */,
				1929B0F6C64D35798EAF33F8 /* File Browser */,
				1929B60AD749F5D8CF01FD38 /* Preferences */,
				1929B38548701416FB09C803 /* Plugin */,
				1929BE537F7C79DCA4C73617 /* VRPreviewWindowController.m */,
				1929B24F4963525FED9A733F /* VRPreviewWindowController.h */,
				1929B4A75438FA316B183B64 /* VRUserDefaultsObserver.h */,
				1929B4BBC61E0C1B2A3343F7 /* VRFileItemCacheInvalidationObserver.h */,
				1929BA88B4146E7157FB9A99 /* VRApplication.m */,
				1929B6A962FF0F5551D9E161 /* VRApplication.h */,
				1929BF658629ADB1CBDFE677 /* Scripting */,
			);
			path = VimR;
			sourceTree = "<group>";
		};
		4BE9241D18C20DBC00E67BB6 /* Supporting Files */ = {
			isa = PBXGroup;
			children = (
				4BE9241E18C20DBC00E67BB6 /* VimR-Info.plist */,
				4BE9241F18C20DBC00E67BB6 /* InfoPlist.strings */,
				4BE9242218C20DBC00E67BB6 /* main.m */,
				4BE9242418C20DBC00E67BB6 /* VimR-Prefix.pch */,
				4BE9242518C20DBC00E67BB6 /* Credits.rtf */,
			);
			name = "Supporting Files";
			sourceTree = "<group>";
		};
		4BE9243A18C20DBC00E67BB6 /* VimRTests */ = {
			isa = PBXGroup;
			children = (
				4BE9243B18C20DBC00E67BB6 /* Supporting Files */,
				1929B4B3928F746175D2DDF9 /* Test Support */,
				1929B8515E4EA94E1C7EB1F9 /* VRMainWindowControllerTest.m */,
				1929BC6C99CA6C4535EA9CAF /* VRWorkspaceControllerTest.m */,
				1929B1DEF7AFADC800A86158 /* VRAppDelegateTest.m */,
				1929BEDAD04E9D7AC57EBE5B /* VRWorkspaceTest.m */,
				1929B8482E9BAD8DFA7FA84F /* NSMutableArrayCategoryTest.m */,
				1929B8B272093B5D54DB9AE2 /* NSURLCategoryTest.m */,
				1929B257E65E0DB8272EBEED /* VRFileItemManagerTest.m */,
				1929BD94257366A835BB34C9 /* Resources */,
				1929B799A1EDB71ED6B60251 /* NSArrayCategoryTest.m */,
				1929BDB655059880E6611FC8 /* VRCppUtilsTest.mm */,
				1929B2FEDB5C369E7319A250 /* VRUtilsTest.m */,
				1929BD35EC3ED6C841D80313 /* VRCachedFileItemRecordTest.m */,
				1929B1173319EA175A82BDBC /* VRFileBrowserViewTest.m */,
				1929BEEB6FEA9272E4964826 /* VRUserDefaultsTest.m */,
				F84FA63B196A809900F8E2B8 /* VRFileBrowserActionTest.m */,
				1929B973A00883D4A37567AF /* VRPluginManagerTest.m */,
				1929BF241734EC43FCC6630C /* Dummies */,
<<<<<<< HEAD
				1929B1F1E1BCD8D0A3E144B9 /* VRPropertyReaderTest.m */,
=======
				1929BD04907C009FBFD8BA3D /* NSStringCategoryTest.m */,
>>>>>>> 0c0d5c03
			);
			path = VimRTests;
			sourceTree = "<group>";
		};
		4BE9243B18C20DBC00E67BB6 /* Supporting Files */ = {
			isa = PBXGroup;
			children = (
				4BE9243C18C20DBC00E67BB6 /* VimRTests-Info.plist */,
				4BE9243D18C20DBC00E67BB6 /* InfoPlist.strings */,
			);
			name = "Supporting Files";
			sourceTree = "<group>";
		};
		DA168E6AEEDE97E1FD73861B /* Pods */ = {
			isa = PBXGroup;
			children = (
				72FC4EA04A89B7D607AE062C /* Pods.debug.xcconfig */,
				44ADE76C2C18B01D5595A5B8 /* Pods.release.xcconfig */,
				84FA57C8227BFE14B01965B5 /* Pods-VimRTests.debug.xcconfig */,
				C68E620AE7FD0A6A47982499 /* Pods-VimRTests.release.xcconfig */,
			);
			name = Pods;
			sourceTree = "<group>";
		};
/* End PBXGroup section */

/* Begin PBXNativeTarget section */
		4BE9241218C20DBC00E67BB6 /* VimR */ = {
			isa = PBXNativeTarget;
			buildConfigurationList = 4BE9244418C20DBC00E67BB6 /* Build configuration list for PBXNativeTarget "VimR" */;
			buildPhases = (
				D2FA809780E44B8296713484 /* Check Pods Manifest.lock */,
				4BE9240F18C20DBC00E67BB6 /* Sources */,
				4BE9241018C20DBC00E67BB6 /* Frameworks */,
				4BE9241118C20DBC00E67BB6 /* Resources */,
				4B64252218C2233C0012ED42 /* CopyFiles */,
				4B921DA319003F7B004D4FFD /* CopyFiles */,
				4B6F24D51979A3D400AB1DD8 /* CopyFiles */,
				16F47F5372CE497A96F5CDD8 /* Copy Pods Resources */,
			);
			buildRules = (
			);
			dependencies = (
			);
			name = VimR;
			productName = VimR;
			productReference = 4BE9241318C20DBC00E67BB6 /* VimR.app */;
			productType = "com.apple.product-type.application";
		};
		4BE9243318C20DBC00E67BB6 /* VimRTests */ = {
			isa = PBXNativeTarget;
			buildConfigurationList = 4BE9244718C20DBC00E67BB6 /* Build configuration list for PBXNativeTarget "VimRTests" */;
			buildPhases = (
				1A52FA72DD38403BBD2A859E /* Check Pods Manifest.lock */,
				4BE9243018C20DBC00E67BB6 /* Sources */,
				4BE9243118C20DBC00E67BB6 /* Frameworks */,
				4BE9243218C20DBC00E67BB6 /* Resources */,
				09BCFBB1D8214DAE8A0CFEB5 /* Copy Pods Resources */,
				4B921DA619003FB2004D4FFD /* CopyFiles */,
			);
			buildRules = (
			);
			dependencies = (
				4BE9243918C20DBC00E67BB6 /* PBXTargetDependency */,
			);
			name = VimRTests;
			productName = VimRTests;
			productReference = 4BE9243418C20DBC00E67BB6 /* VimRTests.xctest */;
			productType = "com.apple.product-type.bundle.unit-test";
		};
/* End PBXNativeTarget section */

/* Begin PBXProject section */
		4BE9240B18C20DBC00E67BB6 /* Project object */ = {
			isa = PBXProject;
			attributes = {
				CLASSPREFIX = VR;
				LastUpgradeCheck = 0500;
				ORGANIZATIONNAME = "Tae Won Ha";
				TargetAttributes = {
					4BE9243318C20DBC00E67BB6 = {
						TestTargetID = 4BE9241218C20DBC00E67BB6;
					};
				};
			};
			buildConfigurationList = 4BE9240E18C20DBC00E67BB6 /* Build configuration list for PBXProject "VimR" */;
			compatibilityVersion = "Xcode 3.2";
			developmentRegion = English;
			hasScannedForEncodings = 0;
			knownRegions = (
				en,
				Base,
			);
			mainGroup = 4BE9240A18C20DBC00E67BB6;
			productRefGroup = 4BE9241418C20DBC00E67BB6 /* Products */;
			projectDirPath = "";
			projectReferences = (
			);
			projectRoot = "";
			targets = (
				4BE9241218C20DBC00E67BB6 /* VimR */,
				4BE9243318C20DBC00E67BB6 /* VimRTests */,
			);
		};
/* End PBXProject section */

/* Begin PBXResourcesBuildPhase section */
		4BE9241118C20DBC00E67BB6 /* Resources */ = {
			isa = PBXResourcesBuildPhase;
			buildActionMask = 2147483647;
			files = (
				4BE9242118C20DBC00E67BB6 /* InfoPlist.strings in Resources */,
				4BE9242F18C20DBC00E67BB6 /* Images.xcassets in Resources */,
				4BC47963190845CC00536200 /* sparkle-pub.pem in Resources */,
				4BE9242718C20DBC00E67BB6 /* Credits.rtf in Resources */,
				4B6F24DB197B000100AB1DD8 /* NoPluginPreviewContent.html in Resources */,
				4BE9242D18C20DBC00E67BB6 /* MainMenu.xib in Resources */,
				1929BC76694B089BD0E5F8C4 /* VimR.sdef in Resources */,
				1929B6F1747A9919FEE1593B /* vimr in Resources */,
			);
			runOnlyForDeploymentPostprocessing = 0;
		};
		4BE9243218C20DBC00E67BB6 /* Resources */ = {
			isa = PBXResourcesBuildPhase;
			buildActionMask = 2147483647;
			files = (
				4BE9243F18C20DBC00E67BB6 /* InfoPlist.strings in Resources */,
				1929BE65AB8337EC251DEA3C /* level-1 in Resources */,
				1929BB15C2394F266142D0A7 /* VimR.sdef in Resources */,
				1929B3E1D0C146BDCB5DAF52 /* vimr in Resources */,
			);
			runOnlyForDeploymentPostprocessing = 0;
		};
/* End PBXResourcesBuildPhase section */

/* Begin PBXShellScriptBuildPhase section */
		09BCFBB1D8214DAE8A0CFEB5 /* Copy Pods Resources */ = {
			isa = PBXShellScriptBuildPhase;
			buildActionMask = 2147483647;
			files = (
			);
			inputPaths = (
			);
			name = "Copy Pods Resources";
			outputPaths = (
			);
			runOnlyForDeploymentPostprocessing = 0;
			shellPath = /bin/sh;
			shellScript = "\"${SRCROOT}/Pods/Target Support Files/Pods-VimRTests/Pods-VimRTests-resources.sh\"\n";
			showEnvVarsInLog = 0;
		};
		16F47F5372CE497A96F5CDD8 /* Copy Pods Resources */ = {
			isa = PBXShellScriptBuildPhase;
			buildActionMask = 2147483647;
			files = (
			);
			inputPaths = (
			);
			name = "Copy Pods Resources";
			outputPaths = (
			);
			runOnlyForDeploymentPostprocessing = 0;
			shellPath = /bin/sh;
			shellScript = "\"${SRCROOT}/Pods/Target Support Files/Pods/Pods-resources.sh\"\n";
			showEnvVarsInLog = 0;
		};
		1A52FA72DD38403BBD2A859E /* Check Pods Manifest.lock */ = {
			isa = PBXShellScriptBuildPhase;
			buildActionMask = 2147483647;
			files = (
			);
			inputPaths = (
			);
			name = "Check Pods Manifest.lock";
			outputPaths = (
			);
			runOnlyForDeploymentPostprocessing = 0;
			shellPath = /bin/sh;
			shellScript = "diff \"${PODS_ROOT}/../Podfile.lock\" \"${PODS_ROOT}/Manifest.lock\" > /dev/null\nif [[ $? != 0 ]] ; then\n    cat << EOM\nerror: The sandbox is not in sync with the Podfile.lock. Run 'pod install' or update your CocoaPods installation.\nEOM\n    exit 1\nfi\n";
			showEnvVarsInLog = 0;
		};
		D2FA809780E44B8296713484 /* Check Pods Manifest.lock */ = {
			isa = PBXShellScriptBuildPhase;
			buildActionMask = 2147483647;
			files = (
			);
			inputPaths = (
			);
			name = "Check Pods Manifest.lock";
			outputPaths = (
			);
			runOnlyForDeploymentPostprocessing = 0;
			shellPath = /bin/sh;
			shellScript = "diff \"${PODS_ROOT}/../Podfile.lock\" \"${PODS_ROOT}/Manifest.lock\" > /dev/null\nif [[ $? != 0 ]] ; then\n    cat << EOM\nerror: The sandbox is not in sync with the Podfile.lock. Run 'pod install' or update your CocoaPods installation.\nEOM\n    exit 1\nfi\n";
			showEnvVarsInLog = 0;
		};
/* End PBXShellScriptBuildPhase section */

/* Begin PBXSourcesBuildPhase section */
		4BE9240F18C20DBC00E67BB6 /* Sources */ = {
			isa = PBXSourcesBuildPhase;
			buildActionMask = 2147483647;
			files = (
				4BE9242A18C20DBC00E67BB6 /* VRAppDelegate.m in Sources */,
				4BE9242318C20DBC00E67BB6 /* main.m in Sources */,
				1929BE2CA3488AB3824DF598 /* VRManualBeanProvider.m in Sources */,
				1929BECCEE99FFCBA5ACD04E /* NSArray+VR.m in Sources */,
				1929BA103B925DB4222ABB09 /* NSMutableArray+VR.m in Sources */,
				1929BA9066266E68EBA907E6 /* NSURL+VR.m in Sources */,
				1929B22F52F120AB48CCEBE1 /* VRFileItem.m in Sources */,
				1929B1C7E68E1C86C0181882 /* VRFileItemManager.m in Sources */,
				1929B85F39A41C42C8860028 /* VROpenQuicklyWindow.m in Sources */,
				1929BF1D3C2F7A3F89D6DD98 /* VROpenQuicklyWindowController.m in Sources */,
				1929BF36720565B5E5A0C630 /* VRScoredPath.mm in Sources */,
				1929BB2FD516E0C54A7F9F38 /* VRFilterItemsOperation.mm in Sources */,
				1929BD196B173976BF90271A /* VRFileItemOperation.mm in Sources */,
				1929BC8C50BE7FB5EEE3EC41 /* VRInactiveTableView.m in Sources */,
				1929BB7A383614F9A2191E68 /* VRInvalidateCacheOperation.m in Sources */,
				1929B1858DA515DAC0109F42 /* VRLogFormatter.m in Sources */,
				1929B4744107BEEF43CB9F30 /* VRMainWindow.m in Sources */,
				1929BD9F99F2674B5013982D /* VRWorkspace.m in Sources */,
				1929B96C9E0B606DF4632697 /* VRWorkspaceController.m in Sources */,
				1929B66C7CF1C6C27FE4BE8F /* VRMainWindowController.m in Sources */,
				1929BC611C605EA2EA42D6CA /* VRCppUtils.mm in Sources */,
				1929BA227E512755391D3A00 /* VRUtils.m in Sources */,
				1929B96602CF1132D3C20FC0 /* VRAlert.m in Sources */,
				1929BFEE218D1F29938F4E99 /* VRTextMateCppUtils.mm in Sources */,
				1929B9588523C90BA38223FA /* VRWorkspaceView.m in Sources */,
				1929B78E947C50865826F723 /* VRTextMateUiUtils.m in Sources */,
				1929BEE8646EF7CF04C07145 /* VROperation.m in Sources */,
				1929B7DA83F5C26445220C88 /* VRCachedFileItemRecord.m in Sources */,
				1929B7FC0F8541D4878D5994 /* OakImageAndTextCell.mm in Sources */,
				1929B64C898151CFA9CE4196 /* NSImage Additions.mm in Sources */,
				1929B17F47B82FBA846A4936 /* VRFileBrowserOutlineView.m in Sources */,
				1929B71ED8E8ADE8E5B9BBF6 /* VRFileBrowserView.m in Sources */,
				1929B4D9D3066CC1541A7813 /* NSTableView+VR.m in Sources */,
				1929B13948CA88D0F98967D7 /* VRCrTextView.m in Sources */,
				1929B3D7B0F9C520ED12773B /* VRPrefWindow.m in Sources */,
				1929B7AF160B9B0F1CDE9D3F /* VRUserDefaults.m in Sources */,
				1929B59A3BE09BFD802A3062 /* VRPluginManager.m in Sources */,
				1929BB0D00886B924D432945 /* VRNoPluginPreviewView.m in Sources */,
				1929BA837DC4F8C554E41201 /* VRPreviewWindowController.m in Sources */,
				1929B657537A6C4792CEC2F4 /* VRPrefPane.m in Sources */,
				1929B06DA7EA030C15EA09FB /* VRGeneralPrefPane.m in Sources */,
				1929B581DE1040A8E30A9368 /* VRFileBrowserPrefPane.m in Sources */,
				1929BFE651FC624FDBB6C8AB /* VRMainWindowControllerFactory.m in Sources */,
				1929B8D9F169426078FA957B /* VRWorkspaceFactory.m in Sources */,
				1929B146BD30BF4DD3720188 /* VRWorkspaceViewFactory.m in Sources */,
				1929B89B42D69989BF0CBC3D /* VRFileBrowserViewFactory.m in Sources */,
				1929B683C26F3C2903644800 /* NSString+VR.m in Sources */,
				1929B9A5D27234DBF2990E31 /* VRApplication.m in Sources */,
				1929B45FB56172D6481C412A /* VROpenFilesInNewWindowCommand.m in Sources */,
				1929BB9338D726C44D38C16A /* VROpenFilesCommand.m in Sources */,
				1929BDF505FDA350AFD3FD44 /* VROpenFilesInFrontmostWindowCommand.m in Sources */,
				1929B926652B8FF68A130A4B /* VROpenFilesInNewWindowsCommand.m in Sources */,
				1929B0C57247AA8AE8853028 /* VRGoToLineOfFileCommand.m in Sources */,
				1929BDE700B7387B64B9BB40 /* VRPropertyReader.m in Sources */,
			);
			runOnlyForDeploymentPostprocessing = 0;
		};
		4BE9243018C20DBC00E67BB6 /* Sources */ = {
			isa = PBXSourcesBuildPhase;
			buildActionMask = 2147483647;
			files = (
				4B8BE1EE18EB556C004840F1 /* VRAppDelegate.m in Sources */,
				1929B65D8458FE1E5D4E0594 /* VRBaseTestCase.m in Sources */,
				1929B93BBCD53898D16541CD /* VRManualBeanProvider.m in Sources */,
				1929BD434C100AD15EDA2FAF /* VRMainWindowControllerTest.m in Sources */,
				1929BD58ED16CFBDF23E41A5 /* VRWorkspaceControllerTest.m in Sources */,
				1929B99E6ED2346227C88A2B /* VRAppDelegateTest.m in Sources */,
				1929BEE29EA16DF832244A1D /* NSArray+VR.m in Sources */,
				1929BE969A5A5F671D355386 /* VRWorkspaceTest.m in Sources */,
				1929BD81FDC557BBEE89AB15 /* NSURL+VR.m in Sources */,
				1929BEC5CAB08F08FF5D02AE /* NSMutableArrayCategoryTest.m in Sources */,
				1929BA6D0E371458FD54041A /* NSMutableArray+VR.m in Sources */,
				1929B8777AAA28151A01B474 /* NSURLCategoryTest.m in Sources */,
				1929B994D24F53D5FD32F9D9 /* VRFileItemManagerTest.m in Sources */,
				1929B04B6B8CFFC28986CD5A /* VRFileItem.m in Sources */,
				1929B228CFDA47A0D86E8651 /* VRFileItemManager.m in Sources */,
				1929BBB9701BA2B52A2B940A /* VROpenQuicklyWindow.m in Sources */,
				1929BD07E68408BD5063CF15 /* VROpenQuicklyWindowController.m in Sources */,
				1929B15E4DE9D40CD001D126 /* VRScoredPath.mm in Sources */,
				1929B3F63E1E808B31FF11A0 /* VRFilterItemsOperation.mm in Sources */,
				1929B1D2E7F9326E3A3749C5 /* VRFileItemOperation.mm in Sources */,
				1929B2EEFE49637BD0FD0855 /* VRInactiveTableView.m in Sources */,
				1929B79CDFEAB775EEE6AF35 /* NSArrayCategoryTest.m in Sources */,
				1929B0266EE438A2814A03F9 /* VRCppUtilsTest.mm in Sources */,
				1929B5622423723C0CB7E6F1 /* VRInvalidateCacheOperation.m in Sources */,
				1929B9042F3B76FB542DC17F /* VRUtilsTest.m in Sources */,
				1929BA78FFC5374DDC752CD8 /* VRLogFormatter.m in Sources */,
				1929BD58A3D5B75CD348D907 /* VRMainWindow.m in Sources */,
				1929B8B706AC7A4DEBEA23BA /* VRWorkspace.m in Sources */,
				1929B3017554189DF3D5AB3E /* VRWorkspaceController.m in Sources */,
				1929BA573D9D927EF4FDA4E0 /* VRMainWindowController.m in Sources */,
				1929B44A377085462454D47A /* VRCppUtils.mm in Sources */,
				1929B64D6959587E9FAA14F2 /* VRUtils.m in Sources */,
				1929BAFE398C4B624DAC7FD9 /* VRAlert.m in Sources */,
				1929B159A8EDC43B78E512AD /* VRTextMateCppUtils.mm in Sources */,
				1929B55E015D40CDDCE5A13F /* VRWorkspaceView.m in Sources */,
				1929BA0717682C263764E1D8 /* VRTextMateUiUtils.m in Sources */,
				1929BD2D9DE41B00F757EE10 /* VROperation.m in Sources */,
				1929BB0D35AD6B72A5FB1376 /* VRCachedFileItemRecord.m in Sources */,
				1929B71208DDE247D64E498F /* VRCachedFileItemRecordTest.m in Sources */,
				1929B6A3598236BB434C4A4F /* VRFileBrowserViewTest.m in Sources */,
				1929BD56A2F37B95C9A2112B /* OakImageAndTextCell.mm in Sources */,
				1929B26481DE3AC81F4A913A /* NSImage Additions.mm in Sources */,
				1929BD7307126A5A849ABB4E /* VRUserDefaultsTest.m in Sources */,
				1929B66EC272E6AC1EBF917E /* VRFileBrowserOutlineView.m in Sources */,
				F84FA63C196A809900F8E2B8 /* VRFileBrowserActionTest.m in Sources */,
				1929B13CEDA6638B8F29DE69 /* VRFileBrowserView.m in Sources */,
				1929B7023045E86540E77077 /* NSTableView+VR.m in Sources */,
				1929B28BC315460CC2895A2E /* VRCrTextView.m in Sources */,
				1929BB368BEEB9BEDE7797D9 /* VRPrefWindow.m in Sources */,
				1929BBFC6EFD8C4DD4861506 /* VRUserDefaults.m in Sources */,
				1929BFD2A870FBF210148877 /* VRPluginManager.m in Sources */,
				1929BB4F2309E600CC048F28 /* VRPluginManagerTest.m in Sources */,
				1929BEFE9E22FDC8EBD5A63D /* VRDummyPlugins.m in Sources */,
				1929B1EAA9A1E1827AD89D73 /* VRNoPluginPreviewView.m in Sources */,
				1929B620973945EF0B21A31F /* VRPreviewWindowController.m in Sources */,
				1929BA323D66CF24342883A8 /* VRPrefPane.m in Sources */,
				1929B489548A5818E1BA83F3 /* VRGeneralPrefPane.m in Sources */,
				1929B0A90AA80DE78D7C17EA /* VRFileBrowserPrefPane.m in Sources */,
				1929BD902C77BDDD9281CEB1 /* VRMainWindowControllerFactory.m in Sources */,
				1929B768648F10220B395A0B /* VRWorkspaceFactory.m in Sources */,
				1929BE5BFFF85F5691D3A164 /* VRWorkspaceViewFactory.m in Sources */,
				1929BF2143AC4C40425C0AD8 /* VRFileBrowserViewFactory.m in Sources */,
				1929BB2A1DC66E5018642008 /* NSString+VR.m in Sources */,
				1929B33598E6CAD67115494B /* VRApplication.m in Sources */,
				1929BB384BC4284E0A3A9D44 /* VROpenFilesInNewWindowCommand.m in Sources */,
				1929B8C2691FB9CB4E3E9B81 /* VROpenFilesCommand.m in Sources */,
				1929B37C3D245E6C4EAC370B /* VROpenFilesInFrontmostWindowCommand.m in Sources */,
				1929BF887EE9D70A54E5D655 /* VROpenFilesInNewWindowsCommand.m in Sources */,
				1929B60C2859375146EAA088 /* VRGoToLineOfFileCommand.m in Sources */,
<<<<<<< HEAD
				1929BCE8505AA0E523865442 /* VRPropertyReaderTest.m in Sources */,
				1929BB4053A03944A91AB10E /* VRPropertyReader.m in Sources */,
				1929BA1E08F2DA3328BA7D3C /* NSStringCategoryTest.m in Sources */,
=======
				1929B19571A09E107B6A806F /* NSStringCategoryTest.m in Sources */,
>>>>>>> 0c0d5c03
			);
			runOnlyForDeploymentPostprocessing = 0;
		};
/* End PBXSourcesBuildPhase section */

/* Begin PBXTargetDependency section */
		4BE9243918C20DBC00E67BB6 /* PBXTargetDependency */ = {
			isa = PBXTargetDependency;
			target = 4BE9241218C20DBC00E67BB6 /* VimR */;
			targetProxy = 4BE9243818C20DBC00E67BB6 /* PBXContainerItemProxy */;
		};
/* End PBXTargetDependency section */

/* Begin PBXVariantGroup section */
		4BE9241F18C20DBC00E67BB6 /* InfoPlist.strings */ = {
			isa = PBXVariantGroup;
			children = (
				4BE9242018C20DBC00E67BB6 /* en */,
			);
			name = InfoPlist.strings;
			sourceTree = "<group>";
		};
		4BE9242518C20DBC00E67BB6 /* Credits.rtf */ = {
			isa = PBXVariantGroup;
			children = (
				4BE9242618C20DBC00E67BB6 /* en */,
			);
			name = Credits.rtf;
			sourceTree = "<group>";
		};
		4BE9242B18C20DBC00E67BB6 /* MainMenu.xib */ = {
			isa = PBXVariantGroup;
			children = (
				4BE9242C18C20DBC00E67BB6 /* Base */,
			);
			name = MainMenu.xib;
			sourceTree = "<group>";
		};
		4BE9243D18C20DBC00E67BB6 /* InfoPlist.strings */ = {
			isa = PBXVariantGroup;
			children = (
				4BE9243E18C20DBC00E67BB6 /* en */,
			);
			name = InfoPlist.strings;
			sourceTree = "<group>";
		};
/* End PBXVariantGroup section */

/* Begin XCBuildConfiguration section */
		4BE9244218C20DBC00E67BB6 /* Debug */ = {
			isa = XCBuildConfiguration;
			buildSettings = {
				ALWAYS_SEARCH_USER_PATHS = NO;
				CLANG_CXX_LANGUAGE_STANDARD = "gnu++0x";
				CLANG_CXX_LIBRARY = "libc++";
				CLANG_ENABLE_OBJC_ARC = YES;
				CLANG_WARN_BOOL_CONVERSION = YES;
				CLANG_WARN_CONSTANT_CONVERSION = YES;
				CLANG_WARN_DIRECT_OBJC_ISA_USAGE = YES_ERROR;
				CLANG_WARN_EMPTY_BODY = YES;
				CLANG_WARN_ENUM_CONVERSION = YES;
				CLANG_WARN_INT_CONVERSION = YES;
				CLANG_WARN_OBJC_ROOT_CLASS = YES_ERROR;
				CLANG_WARN__DUPLICATE_METHOD_MATCH = YES;
				COPY_PHASE_STRIP = NO;
				GCC_C_LANGUAGE_STANDARD = gnu99;
				GCC_DYNAMIC_NO_PIC = NO;
				GCC_ENABLE_OBJC_EXCEPTIONS = YES;
				GCC_OPTIMIZATION_LEVEL = 0;
				GCC_PREPROCESSOR_DEFINITIONS = (
					"DEBUG=1",
					"$(inherited)",
				);
				GCC_SYMBOLS_PRIVATE_EXTERN = NO;
				GCC_WARN_64_TO_32_BIT_CONVERSION = YES;
				GCC_WARN_ABOUT_RETURN_TYPE = YES_ERROR;
				GCC_WARN_UNDECLARED_SELECTOR = YES;
				GCC_WARN_UNINITIALIZED_AUTOS = YES;
				GCC_WARN_UNUSED_FUNCTION = YES;
				GCC_WARN_UNUSED_VARIABLE = YES;
				MACOSX_DEPLOYMENT_TARGET = 10.9;
				ONLY_ACTIVE_ARCH = YES;
				SDKROOT = macosx;
				SYMROOT = build;
			};
			name = Debug;
		};
		4BE9244318C20DBC00E67BB6 /* Release */ = {
			isa = XCBuildConfiguration;
			buildSettings = {
				ALWAYS_SEARCH_USER_PATHS = NO;
				CLANG_CXX_LANGUAGE_STANDARD = "gnu++0x";
				CLANG_CXX_LIBRARY = "libc++";
				CLANG_ENABLE_OBJC_ARC = YES;
				CLANG_WARN_BOOL_CONVERSION = YES;
				CLANG_WARN_CONSTANT_CONVERSION = YES;
				CLANG_WARN_DIRECT_OBJC_ISA_USAGE = YES_ERROR;
				CLANG_WARN_EMPTY_BODY = YES;
				CLANG_WARN_ENUM_CONVERSION = YES;
				CLANG_WARN_INT_CONVERSION = YES;
				CLANG_WARN_OBJC_ROOT_CLASS = YES_ERROR;
				CLANG_WARN__DUPLICATE_METHOD_MATCH = YES;
				COPY_PHASE_STRIP = YES;
				DEBUG_INFORMATION_FORMAT = "dwarf-with-dsym";
				ENABLE_NS_ASSERTIONS = NO;
				GCC_C_LANGUAGE_STANDARD = gnu99;
				GCC_ENABLE_OBJC_EXCEPTIONS = YES;
				GCC_WARN_64_TO_32_BIT_CONVERSION = YES;
				GCC_WARN_ABOUT_RETURN_TYPE = YES_ERROR;
				GCC_WARN_UNDECLARED_SELECTOR = YES;
				GCC_WARN_UNINITIALIZED_AUTOS = YES;
				GCC_WARN_UNUSED_FUNCTION = YES;
				GCC_WARN_UNUSED_VARIABLE = YES;
				MACOSX_DEPLOYMENT_TARGET = 10.9;
				SDKROOT = macosx;
				SYMROOT = build;
			};
			name = Release;
		};
		4BE9244518C20DBC00E67BB6 /* Debug */ = {
			isa = XCBuildConfiguration;
			baseConfigurationReference = 72FC4EA04A89B7D607AE062C /* Pods.debug.xcconfig */;
			buildSettings = {
				ALWAYS_SEARCH_USER_PATHS = YES;
				ASSETCATALOG_COMPILER_APPICON_NAME = AppIcon;
				COMBINE_HIDPI_IMAGES = YES;
				FRAMEWORK_SEARCH_PATHS = (
					"$(inherited)",
					"$(PROJECT_DIR)/build/VimR/Build/Products/Debug",
					"$(PROJECT_DIR)/build/VimR/Build/Products/Release",
					"$(USER_LIBRARY_DIR)/Developer/Xcode/DerivedData/VimR-gwcecgeapvplzzfrusftahjeulej/Build/Products/Debug",
				);
				GCC_PRECOMPILE_PREFIX_HEADER = YES;
				GCC_PREFIX_HEADER = "VimR/VimR-Prefix.pch";
				INFOPLIST_FILE = "VimR/VimR-Info.plist";
				LD_RUNPATH_SEARCH_PATHS = "@loader_path/../Frameworks @loader_path/";
				LIBRARY_SEARCH_PATHS = (
					"$(inherited)",
					"$(PROJECT_DIR)/VimR/TextMate/lib",
				);
				OTHER_CFLAGS = (
					"$(inherited)",
					"-isystem",
					"\"${PODS_ROOT}/Headers\"",
					"-isystem",
					"\"${PODS_ROOT}/Headers/CocoaLumberjack\"",
					"-isystem",
					"\"${PODS_ROOT}/Headers/OCHamcrest\"",
					"-isystem",
					"\"${PODS_ROOT}/Headers/OCMockito\"",
					"-isystem",
					"\"${PODS_ROOT}/Headers/TBCacao\"",
					"-D",
					"'NULL_STR=\"\\uFFFF\"'",
				);
				PRODUCT_NAME = "$(TARGET_NAME)";
				USER_HEADER_SEARCH_PATHS = "$(PROJECT_DIR)/VimR/TextMate/include/** \"${PROJECT_DIR}/Pods\"/**";
				WRAPPER_EXTENSION = app;
			};
			name = Debug;
		};
		4BE9244618C20DBC00E67BB6 /* Release */ = {
			isa = XCBuildConfiguration;
			baseConfigurationReference = 44ADE76C2C18B01D5595A5B8 /* Pods.release.xcconfig */;
			buildSettings = {
				ALWAYS_SEARCH_USER_PATHS = YES;
				ASSETCATALOG_COMPILER_APPICON_NAME = AppIcon;
				COMBINE_HIDPI_IMAGES = YES;
				FRAMEWORK_SEARCH_PATHS = (
					"$(inherited)",
					"$(PROJECT_DIR)/build/VimR/Build/Products/Debug",
					"$(PROJECT_DIR)/build/VimR/Build/Products/Release",
					"$(USER_LIBRARY_DIR)/Developer/Xcode/DerivedData/VimR-gwcecgeapvplzzfrusftahjeulej/Build/Products/Debug",
				);
				GCC_PRECOMPILE_PREFIX_HEADER = YES;
				GCC_PREFIX_HEADER = "VimR/VimR-Prefix.pch";
				INFOPLIST_FILE = "VimR/VimR-Info.plist";
				LD_RUNPATH_SEARCH_PATHS = "@loader_path/../Frameworks @loader_path/";
				LIBRARY_SEARCH_PATHS = (
					"$(inherited)",
					"$(PROJECT_DIR)/VimR/TextMate/lib",
				);
				OTHER_CFLAGS = (
					"$(inherited)",
					"-isystem",
					"\"${PODS_ROOT}/Headers\"",
					"-isystem",
					"\"${PODS_ROOT}/Headers/CocoaLumberjack\"",
					"-isystem",
					"\"${PODS_ROOT}/Headers/OCHamcrest\"",
					"-isystem",
					"\"${PODS_ROOT}/Headers/OCMockito\"",
					"-isystem",
					"\"${PODS_ROOT}/Headers/TBCacao\"",
					"-D",
					"'NULL_STR=\"\\uFFFF\"'",
				);
				PRODUCT_NAME = "$(TARGET_NAME)";
				USER_HEADER_SEARCH_PATHS = "$(PROJECT_DIR)/VimR/TextMate/include/** \"${PROJECT_DIR}/Pods\"/**";
				WRAPPER_EXTENSION = app;
			};
			name = Release;
		};
		4BE9244818C20DBC00E67BB6 /* Debug */ = {
			isa = XCBuildConfiguration;
			baseConfigurationReference = 84FA57C8227BFE14B01965B5 /* Pods-VimRTests.debug.xcconfig */;
			buildSettings = {
				ALWAYS_SEARCH_USER_PATHS = YES;
				BUNDLE_LOADER = "$(BUILT_PRODUCTS_DIR)/VimR.app/Contents/MacOS/VimR";
				COMBINE_HIDPI_IMAGES = YES;
				FRAMEWORK_SEARCH_PATHS = (
					"$(DEVELOPER_FRAMEWORKS_DIR)",
					"$(inherited)",
					"$(PROJECT_DIR)/build/VimR/Build/Products/Debug",
					"$(PROJECT_DIR)/build/VimR/Build/Products/Release",
					"$(USER_LIBRARY_DIR)/Developer/Xcode/DerivedData/VimR-gwcecgeapvplzzfrusftahjeulej/Build/Products/Debug",
				);
				GCC_PRECOMPILE_PREFIX_HEADER = YES;
				GCC_PREFIX_HEADER = "VimR/VimR-Prefix.pch";
				GCC_PREPROCESSOR_DEFINITIONS = (
					"DEBUG=1",
					"$(inherited)",
				);
				INFOPLIST_FILE = "VimRTests/VimRTests-Info.plist";
				LIBRARY_SEARCH_PATHS = (
					"$(inherited)",
					"$(PROJECT_DIR)/VimR/TextMate/lib",
				);
				OTHER_CFLAGS = (
					"$(inherited)",
					"-isystem",
					"\"${PODS_ROOT}/Headers\"",
					"-isystem",
					"\"${PODS_ROOT}/Headers/CocoaLumberjack\"",
					"-isystem",
					"\"${PODS_ROOT}/Headers/OCHamcrest\"",
					"-isystem",
					"\"${PODS_ROOT}/Headers/OCMockito\"",
					"-isystem",
					"\"${PODS_ROOT}/Headers/TBCacao\"",
					"-D",
					"'NULL_STR=\"\\uFFFF\"'",
				);
				PRODUCT_NAME = "$(TARGET_NAME)";
				USER_HEADER_SEARCH_PATHS = "$(PROJECT_DIR)/VimR/TextMate/include/** \"${PROJECT_DIR}/Pods\"/**";
				WRAPPER_EXTENSION = xctest;
			};
			name = Debug;
		};
		4BE9244918C20DBC00E67BB6 /* Release */ = {
			isa = XCBuildConfiguration;
			baseConfigurationReference = C68E620AE7FD0A6A47982499 /* Pods-VimRTests.release.xcconfig */;
			buildSettings = {
				ALWAYS_SEARCH_USER_PATHS = YES;
				BUNDLE_LOADER = "$(BUILT_PRODUCTS_DIR)/VimR.app/Contents/MacOS/VimR";
				COMBINE_HIDPI_IMAGES = YES;
				FRAMEWORK_SEARCH_PATHS = (
					"$(DEVELOPER_FRAMEWORKS_DIR)",
					"$(inherited)",
					"$(PROJECT_DIR)/build/VimR/Build/Products/Debug",
					"$(PROJECT_DIR)/build/VimR/Build/Products/Release",
					"$(USER_LIBRARY_DIR)/Developer/Xcode/DerivedData/VimR-gwcecgeapvplzzfrusftahjeulej/Build/Products/Debug",
				);
				GCC_PRECOMPILE_PREFIX_HEADER = YES;
				GCC_PREFIX_HEADER = "VimR/VimR-Prefix.pch";
				INFOPLIST_FILE = "VimRTests/VimRTests-Info.plist";
				LIBRARY_SEARCH_PATHS = (
					"$(inherited)",
					"$(PROJECT_DIR)/VimR/TextMate/lib",
				);
				OTHER_CFLAGS = (
					"$(inherited)",
					"-isystem",
					"\"${PODS_ROOT}/Headers\"",
					"-isystem",
					"\"${PODS_ROOT}/Headers/CocoaLumberjack\"",
					"-isystem",
					"\"${PODS_ROOT}/Headers/OCHamcrest\"",
					"-isystem",
					"\"${PODS_ROOT}/Headers/OCMockito\"",
					"-isystem",
					"\"${PODS_ROOT}/Headers/TBCacao\"",
					"-D",
					"'NULL_STR=\"\\uFFFF\"'",
				);
				PRODUCT_NAME = "$(TARGET_NAME)";
				USER_HEADER_SEARCH_PATHS = "$(PROJECT_DIR)/VimR/TextMate/include/** \"${PROJECT_DIR}/Pods\"/**";
				WRAPPER_EXTENSION = xctest;
			};
			name = Release;
		};
/* End XCBuildConfiguration section */

/* Begin XCConfigurationList section */
		4BE9240E18C20DBC00E67BB6 /* Build configuration list for PBXProject "VimR" */ = {
			isa = XCConfigurationList;
			buildConfigurations = (
				4BE9244218C20DBC00E67BB6 /* Debug */,
				4BE9244318C20DBC00E67BB6 /* Release */,
			);
			defaultConfigurationIsVisible = 0;
			defaultConfigurationName = Release;
		};
		4BE9244418C20DBC00E67BB6 /* Build configuration list for PBXNativeTarget "VimR" */ = {
			isa = XCConfigurationList;
			buildConfigurations = (
				4BE9244518C20DBC00E67BB6 /* Debug */,
				4BE9244618C20DBC00E67BB6 /* Release */,
			);
			defaultConfigurationIsVisible = 0;
			defaultConfigurationName = Release;
		};
		4BE9244718C20DBC00E67BB6 /* Build configuration list for PBXNativeTarget "VimRTests" */ = {
			isa = XCConfigurationList;
			buildConfigurations = (
				4BE9244818C20DBC00E67BB6 /* Debug */,
				4BE9244918C20DBC00E67BB6 /* Release */,
			);
			defaultConfigurationIsVisible = 0;
			defaultConfigurationName = Release;
		};
/* End XCConfigurationList section */
	};
	rootObject = 4BE9240B18C20DBC00E67BB6 /* Project object */;
}<|MERGE_RESOLUTION|>--- conflicted
+++ resolved
@@ -788,11 +788,8 @@
 				F84FA63B196A809900F8E2B8 /* VRFileBrowserActionTest.m */,
 				1929B973A00883D4A37567AF /* VRPluginManagerTest.m */,
 				1929BF241734EC43FCC6630C /* Dummies */,
-<<<<<<< HEAD
 				1929B1F1E1BCD8D0A3E144B9 /* VRPropertyReaderTest.m */,
-=======
 				1929BD04907C009FBFD8BA3D /* NSStringCategoryTest.m */,
->>>>>>> 0c0d5c03
 			);
 			path = VimRTests;
 			sourceTree = "<group>";
@@ -1126,13 +1123,9 @@
 				1929B37C3D245E6C4EAC370B /* VROpenFilesInFrontmostWindowCommand.m in Sources */,
 				1929BF887EE9D70A54E5D655 /* VROpenFilesInNewWindowsCommand.m in Sources */,
 				1929B60C2859375146EAA088 /* VRGoToLineOfFileCommand.m in Sources */,
-<<<<<<< HEAD
 				1929BCE8505AA0E523865442 /* VRPropertyReaderTest.m in Sources */,
 				1929BB4053A03944A91AB10E /* VRPropertyReader.m in Sources */,
 				1929BA1E08F2DA3328BA7D3C /* NSStringCategoryTest.m in Sources */,
-=======
-				1929B19571A09E107B6A806F /* NSStringCategoryTest.m in Sources */,
->>>>>>> 0c0d5c03
 			);
 			runOnlyForDeploymentPostprocessing = 0;
 		};
